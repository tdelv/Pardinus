/* 
 * Kodkod -- Copyright (c) 2005-present, Emina Torlak
 * Pardinus -- Copyright (c) 2013-present, Nuno Macedo, INESC TEC
 *
 * Permission is hereby granted, free of charge, to any person obtaining a copy
 * of this software and associated documentation files (the "Software"), to deal
 * in the Software without restriction, including without limitation the rights
 * to use, copy, modify, merge, publish, distribute, sublicense, and/or sell
 * copies of the Software, and to permit persons to whom the Software is
 * furnished to do so, subject to the following conditions:
 *
 * The above copyright notice and this permission notice shall be included in
 * all copies or substantial portions of the Software.
 *
 * THE SOFTWARE IS PROVIDED "AS IS", WITHOUT WARRANTY OF ANY KIND, EXPRESS OR
 * IMPLIED, INCLUDING BUT NOT LIMITED TO THE WARRANTIES OF MERCHANTABILITY,
 * FITNESS FOR A PARTICULAR PURPOSE AND NONINFRINGEMENT. IN NO EVENT SHALL THE
 * AUTHORS OR COPYRIGHT HOLDERS BE LIABLE FOR ANY CLAIM, DAMAGES OR OTHER
 * LIABILITY, WHETHER IN AN ACTION OF CONTRACT, TORT OR OTHERWISE, ARISING FROM,
 * OUT OF OR IN CONNECTION WITH THE SOFTWARE OR THE USE OR OTHER DEALINGS IN
 * THE SOFTWARE.
 */
package kodkod.ast.operator;

/**
 * Enumerates unary (always, eventually, next, historically, once, previous, ') and 
 * binary (release, until) temporal operators. 
 * @specfield op: (int->lone Formula) -> Formula
 * @invariant all args: seq Formula, out: Formula | args->out in op => (out.children = args && out.op = this)
 * @author Eduardo Pessoa, Nuno Macedo // [HASLab] temporal model finding
 */
public enum TemporalOperator {
    /** Next unary temporal operator. */
<<<<<<< HEAD
    AFTER 			{ public String toString() { return "next"; }},
=======
    AFTER 			{ public String toString() { return "after"; }},
>>>>>>> abab9012
    /** Always unary temporal operator. */
    ALWAYS  		{ public String toString() { return "always"; }},
    /** Eventually unary temporal operator. */
    EVENTUALLY 		{ public String toString() { return "eventually"; }},
    /** Previous unary temporal operator. */
<<<<<<< HEAD
    PREVIOUSLY 		{ public String toString() { return "previously"; }},
=======
    BEFORE 		{ public String toString() { return "before"; }},
>>>>>>> abab9012
    /** Historically unary temporal operator. */
    HISTORICALLY  	{ public String toString() { return "historically"; }},
    /** Once unary temporal operator. */
    ONCE 			{ public String toString() { return "once"; }},
    /** Until binary temporal operator. */
    UNTIL 			{ public String toString() { return "until"; }},
    /** Release binary temporal operator. */
    RELEASES 		{ public String toString() { return "releases"; }},
    /** Since binary temporal operator. */
    SINCE 			{ public String toString() { return "since"; }},
    /** Trigger binary temporal operator. */
    TRIGGERED 		{ public String toString() { return "triggered"; }},
    /** Priming temporal operator. */
    PRIME 			{ public String toString() { return "'";} };
  	
    static final int binary = UNTIL.index() | RELEASES.index() | SINCE.index() | TRIGGERED.index();

    static final int unary = ~binary;

    private final int index() { return 1<<ordinal(); }
    
    /**
     * Returns true if this is a unary operator.
     * @return true if this is a unary operator.
     */
    public final boolean unary() { return (unary & index())!=0; }
    
    /**
     * Returns true if this is a binary operator.
     * @return true if this is a binary operator.
     */
    public final boolean binary() { return (binary & index())!=0; }
    
}<|MERGE_RESOLUTION|>--- conflicted
+++ resolved
@@ -31,21 +31,13 @@
  */
 public enum TemporalOperator {
     /** Next unary temporal operator. */
-<<<<<<< HEAD
-    AFTER 			{ public String toString() { return "next"; }},
-=======
     AFTER 			{ public String toString() { return "after"; }},
->>>>>>> abab9012
     /** Always unary temporal operator. */
     ALWAYS  		{ public String toString() { return "always"; }},
     /** Eventually unary temporal operator. */
     EVENTUALLY 		{ public String toString() { return "eventually"; }},
     /** Previous unary temporal operator. */
-<<<<<<< HEAD
-    PREVIOUSLY 		{ public String toString() { return "previously"; }},
-=======
-    BEFORE 		{ public String toString() { return "before"; }},
->>>>>>> abab9012
+    BEFORE 		    { public String toString() { return "before"; }},
     /** Historically unary temporal operator. */
     HISTORICALLY  	{ public String toString() { return "historically"; }},
     /** Once unary temporal operator. */
