/* 
 * Kodkod -- Copyright (c) 2005-present, Emina Torlak
 * Pardinus -- Copyright (c) 2013-present, Nuno Macedo, INESC TEC
 *
 * Permission is hereby granted, free of charge, to any person obtaining a copy
 * of this software and associated documentation files (the "Software"), to deal
 * in the Software without restriction, including without limitation the rights
 * to use, copy, modify, merge, publish, distribute, sublicense, and/or sell
 * copies of the Software, and to permit persons to whom the Software is
 * furnished to do so, subject to the following conditions:
 *
 * The above copyright notice and this permission notice shall be included in
 * all copies or substantial portions of the Software.
 *
 * THE SOFTWARE IS PROVIDED "AS IS", WITHOUT WARRANTY OF ANY KIND, EXPRESS OR
 * IMPLIED, INCLUDING BUT NOT LIMITED TO THE WARRANTIES OF MERCHANTABILITY,
 * FITNESS FOR A PARTICULAR PURPOSE AND NONINFRINGEMENT. IN NO EVENT SHALL THE
 * AUTHORS OR COPYRIGHT HOLDERS BE LIABLE FOR ANY CLAIM, DAMAGES OR OTHER
 * LIABILITY, WHETHER IN AN ACTION OF CONTRACT, TORT OR OTHERWISE, ARISING FROM,
 * OUT OF OR IN CONNECTION WITH THE SOFTWARE OR THE USE OR OTHER DEALINGS IN
 * THE SOFTWARE.
 */
package kodkod.instance;

import java.util.ArrayList;
import java.util.Collections;
import java.util.HashMap;
import java.util.HashSet;
import java.util.Iterator;
import java.util.List;
import java.util.Map;
import java.util.Map.Entry;
import java.util.Set;

import kodkod.ast.Decls;
import kodkod.ast.Expression;
import kodkod.ast.Formula;
import kodkod.ast.Relation;
import kodkod.ast.Variable;
import kodkod.engine.Evaluator;
import kodkod.engine.TemporalPardinusSolver;
import kodkod.engine.decomp.DecompFormulaSlicer;
import kodkod.engine.ltl2fol.TemporalBoundsExpander;
import kodkod.engine.ltl2fol.TemporalTranslator;
import kodkod.util.ints.IndexedEntry;

/**
 * Represents a temporal instance of a temporal relational problem containing
 * {@link kodkod.ast.VarRelation variable relations} in the
 * {@link kodkod.instance.TemporalBounds temporal bounds}.
 * 
 * As of Pardinus 1.2, a looping state is always assumed to exist (i.e., they
 * always represent an infinite path).
 * 
 * A temporal instance has two interpretations. One is essentially a set of
 * states and a looping state, the other a static {@link Instance} under a state
 * idiom, so that the Kodkod {@link Evaluator} can be used.
 * 
 * @author Nuno Macedo // [HASLab] temporal model finding
 */
public class TemporalInstance extends Instance {

	/** The states comprising the trace. */
	private final List<Instance> states;
	/** The looping state. */
	public final int loop;
	/** The looping state. */
	public final int unrolls;
	private final Universe static_universe;

	/**
	 * Creates a new temporal instance from a sequence of states and a looping
	 * state. Will make <code>this</code> a matching static instance so that the
	 * {@link Evaluator} can be used, with an extended universe.
	 * 
	 * As of Pardinus 1.2, loops are assumed to always exist.
	 * 
	 * @assumes 0 >= loop >= instances.length
	 * @assumes all s,s': instance | s.universe = s'.universe && s.intTuples =
	 *          s'.intTuples
	 * @param instances the states of the temporal instance.
	 * @param loop      the looping state.
	 * @ensures this.states = instances && this.loop = loop
	 * @throws NullPointerException     instances = null
	 * @throws IllegalArgumentException !(0 >= loop >= instances.length)
	 */
	public TemporalInstance(List<Instance> instances, int loop, int unrolls) {
		super(TemporalBoundsExpander.expandUniverse(instances.get(0).universe(), instances.size(), unrolls));
		if (loop < 0 || loop >= instances.size())
			throw new IllegalArgumentException("Looping state must be between 0 and instances.length.");

		Map<Relation, TupleSet> expRels = stateIdomify(this.universe(), instances, loop, unrolls);
		for (Relation r : expRels.keySet())
			super.add(r, expRels.get(r));
		for (IndexedEntry<TupleSet> entry : instances.get(0).intTuples())
			super.add(entry.index(), universe().factory().setOf(entry.value().iterator().next().atom(0)));

		this.static_universe = instances.get(0).universe();
		this.states = instances;
		this.loop = loop;
		this.unrolls = unrolls;
	}

	/**
	 * Converts a sequence of instances into a state idiom representation by
	 * appending the corresponding state atom to variable relations.
	 * 
	 * @param instances the sequence of instances representing a trace
	 * @return the trace represented in a state idiom
	 */
	private static Map<Relation, TupleSet> stateIdomify(Universe u, List<Instance> instances, int loop, int unrolls) {
		assert (loop >= 0 && loop < instances.size());
		// first instances.size() atoms will be the state atoms
		Map<Relation, TupleSet> instance = new HashMap<Relation, TupleSet>();
		for (Relation r : instances.get(0).relations())
			if (r.isVariable()) {
				if (instance.get(r.getExpansion()) == null)
					instance.put(r.getExpansion(), u.factory().noneOf(r.arity() + 1));
				for (int i = 0; i < instances.size(); i++) {
					TupleSet ts = TemporalBoundsExpander.convertToUniv(instances.get(i).tuples(r), u);
					instance.get(r.getExpansion()).addAll(ts.product(u.factory().setOf(u.atom(i))));
				}
			} else {
				TupleSet ts = u.factory().noneOf(r.arity());
				for (Tuple t : instances.get(0).tuples(r)) {
					List<Object> lt = new ArrayList<Object>();
					for (int j = 0; j < t.arity(); j++)
						lt.add(t.atom(j));
					ts.add(u.factory().tuple(lt));
				}
				instance.put(r, ts);
			}
		instance.put(TemporalTranslator.LAST, u.factory().setOf(u.atom(instances.size() * unrolls - 1)));
		instance.put(TemporalTranslator.FIRST, u.factory().setOf(u.atom(0)));
		instance.put(TemporalTranslator.LOOP, u.factory().setOf(u.atom(instances.size() * (unrolls - 1) + loop)));
		TupleSet x = u.factory().range(u.factory().tuple(u.atom(0)), u.factory().tuple(u.atom(instances.size() - 1)));
		for (int i = 1; i < unrolls; i++) {
			x.addAll(u.factory().range(u.factory().tuple(u.atom(i * instances.size() + loop)),
					u.factory().tuple(u.atom((i + 1) * instances.size() - 1))));
		}
		instance.put(TemporalTranslator.STATE, x);
		if (unrolls > 1) { // otherwise no need for unrolls
			TupleSet unrollMap = u.factory().noneOf(2);
			for (int i = 0; i < instances.size(); i++) {
				for (int j = 0; j < unrolls; j++)
					unrollMap.add(u.factory().tuple(u.atom(i + j * instances.size()), u.atom(i)));
			}
			instance.put(TemporalTranslator.UNROLL_MAP, unrollMap);
			instance.put(TemporalTranslator.LAST_, u.factory().setOf(u.atom(instances.size() - 1)));
		}

		TupleSet nxt = u.factory().noneOf(2);
		for (int i = 0; i < instances.size() - 1; i++)
			nxt.add(u.factory().tuple(u.atom(i), u.atom(i + 1)));
		for (int j = 1; j < unrolls; j++) {
			nxt.add(u.factory().tuple(u.atom(j * instances.size() - 1), u.atom(j * instances.size() + loop)));
			for (int i = loop; i < instances.size() - 1; i++)
				nxt.add(u.factory().tuple(u.atom(j * instances.size() + i), u.atom(j * instances.size() + i + 1)));
		}
		instance.put(TemporalTranslator.PREFIX, nxt);
		return instance;
	}

	/**
	 * Creates a new temporal instance from a static instance in the state idiom.
	 * The shape of the trace are retrieved from the evaluation of the
	 * {@link kodkod.engine.ltl2fol.TemporalTranslator#STATE time} relations. The
	 * original variable relations (prior to expansion) are also considered since
	 * they contain information regarding their temporal properties.
	 * 
	 * @assumes some instance.loop
	 * @param instance the expanded static solution to the problem
	 * @param tmptrans temporal translation information, including original variable
	 *                 relations
	 * @throws IllegalArgumentException no instance.loop
	 */
	public TemporalInstance(Instance instance, PardinusBounds extbounds) {
		super(instance.universe(), new HashMap<Relation, TupleSet>(instance.relationTuples()), instance.intTuples());
		Evaluator eval = new Evaluator(this);
		// evaluate last relation
		Tuple tuple_last = eval.evaluate(TemporalTranslator.LAST).iterator().next();
		int end = TemporalTranslator.interpretState(tuple_last);
		// evaluate loop relation
		TupleSet tupleset_loop = eval.evaluate(TemporalTranslator.LOOP);
		if (!tupleset_loop.iterator().hasNext())
			throw new IllegalArgumentException("Looping state must exist.");
		Tuple tuple_loop = tupleset_loop.iterator().next();
		loop = TemporalTranslator.interpretState(tuple_loop);
		unrolls = TemporalTranslator.interpretUnroll(tuple_loop);
		states = new ArrayList<Instance>();

		Iterator<Tuple> tupleset_times = eval.evaluate(TemporalTranslator.STATE).iterator();
		Set<Object> atom_times = new HashSet<Object>();
		while (tupleset_times.hasNext())
			atom_times.add(tupleset_times.next().atom(0));

		List<Object> atoms = new ArrayList<Object>();
		Iterator<Object> old_atoms = extbounds.universe().iterator();
		while (old_atoms.hasNext())
			atoms.add(old_atoms.next());

		static_universe = new Universe(atoms);
		// for each state, create a new instance by evaluating relations at that state
		for (int i = 0; i <= end; i++) {
			Instance inst = new Instance(static_universe);

			for (Relation r : extbounds.relations()) {
				TupleSet ts = static_universe.factory().noneOf(r.arity());
				for (Tuple t : eval.evaluate(r, i)) {
					List<Object> lt = new ArrayList<Object>();
					for (int j = 0; j < t.arity(); j++)
						lt.add(t.atom(j));
					ts.add(static_universe.factory().tuple(lt));
				}
				inst.add(r, ts);
			}

			for (IndexedEntry<TupleSet> entry : extbounds.intBounds()) {
				Tuple t = static_universe.factory().tuple(entry.value().iterator().next().atom(0));
				inst.add(entry.index(), static_universe.factory().setOf(t));
			}

			states.add(inst);
		}
	}

	/**
	 * Converts a temporal instance into a formula that exactly identifies it,
	 * encoding each state of the trace and the looping behavior. Requires that
	 * every relevant atom be reified into a singleton relation, which may be
	 * re-used between calls. Will be used between the various states of the trace.
	 * 
	 * Not all relations are converted into the resulting formula, <formula> is used
	 * to identify which are relevant.
	 * 
	 * Will change <bounds> if not all atoms of the universe are present at <reif>.
	 * 
	 * @assumes reif != null
	 * @param bounds  the declaration of the relations
	 * @param reif    the previously reified atoms
	 * @param formula formula used to identify the relevant relations
	 * @throws NullPointerException reif = null
	 * @return the formula representing <this>
	 */
	// [HASLab]
	@Override
	public Formula formulate(Bounds bounds, Map<Object, Expression> reif, Formula formula) {
		return formulate(bounds, reif, formula, -1, null);
	}

	/**
	 * Converts a segment of a temporal instance into a formula that exactly
	 * identifies it, encoding each state of the trace and the looping behavior.
	 * Requires that every relevant atom be reified into a singleton relation, which
	 * may be re-used between calls. Will be used between the various states of the
	 * trace.
	 * 
	 * If the end is left null, it represents the complete looping suffix; the start
	 * can be -1 to denote only the static portion of the trace.
	 * 
	 * Not all relations are converted into the resulting formula, <formula> is used
	 * to identify which are relevant.
	 * 
	 * Will change <bounds> if not all atoms of the universe are present at <reif>.
	 * 
	 * @assumes reif != null
	 * @assumes start >= -1
	 * @assumes end >= start or end == null
	 * @param bounds  the declaration of the relations
	 * @param reif    the previously reified atoms
	 * @param formula formula used to identify the relevant relations
	 * @param start   the beginning of the segment
	 * @param end     the end of the segment (or null if infinite)
	 * @throws NullPointerException reif = null
	 * @return the formula representing <this>
	 */
	// [HASLab]
	public Formula formulate(Bounds bounds, Map<Object, Expression> reif, Formula formula, int start, Integer end) {
		if (start < -1)
			throw new IllegalArgumentException("Segment start must be > -1.");
		if (end != null && end < start)
			throw new IllegalArgumentException("Segment end must be after its start (or null if infinite).");

		// reify atoms not yet reified
		Universe sta_uni = states.get(0).universe();
		for (int i = 0; i < sta_uni.size(); i++) {
			Expression r;
			if (!reif.keySet().contains(sta_uni.atom(i))) {
				if (TemporalPardinusSolver.SomeDisjPattern) {
					r = Variable.unary(sta_uni.atom(i).toString());
				} else {
					r = Relation.atom(sta_uni.atom(i).toString());
				}
				reif.put(sta_uni.atom(i), r);
			} else {
				r = reif.get(sta_uni.atom(i));
			}
			if (!TemporalPardinusSolver.SomeDisjPattern && !bounds.relations.contains((Relation) r))
				bounds.boundExactly((Relation) r, bounds.universe().factory().setOf(sta_uni.atom(i)));
		}

<<<<<<< HEAD
=======

>>>>>>> aceea43e
		Set<Relation> staticss = new HashSet<Relation>();
		for (Relation r : states.get(0).relations())
			if (!r.isVariable())
				staticss.add(r);
		// split between static and variable formula for relevancy formula
		Entry<Formula, Formula> slcs = DecompFormulaSlicer.slice(formula, staticss);

		// create the constraint for each state within the given segment
		// (S0 and after (S1 and after ...)) and (loop formula)
		Formula res;
		if (states.isEmpty())
			res = Formula.TRUE;
		else {
			Integer j = end;
			// if null then end at the last state of the prefix, unless the start is beyond
			// it
			// TODO: the looping formula should also be offset in this case!
			if (j == null) // TODO: changing this is not caught by the unit tests
				j = Integer.max(start + (prefixLength() - 1) - loop, prefixLength() - 1);
			if (j >= 0) {
				// the state formulas, start from the end and accumulate afters
				res = state(j--).formulate(bounds, reif, slcs.getValue());
				for (; j >= Integer.max(0, start); j--)
					res = state(j).formulate(bounds, reif, slcs.getValue()).and(res.after());
				// after offset when start > 0
				for (; j >= 0; j--)
					res = res.after();
			} else
				res = Formula.TRUE;

			// the configuration formula, if start = -1
			if (start < 0 && !slcs.getKey().equals(Formula.TRUE)) {
				Formula sres = states.get(prefixLength() - 1).formulate(bounds, reif, slcs.getKey());
				res = res.equals(Formula.TRUE) ? sres : sres.and(res);
			}

			// only create null formula if no end to segment, end = nukk
			if (end == null) {
				// create the looping constraint
				// after^loop always (Sloop => after^(end-loop) Sloop && Sloop+1 =>
				// after^(end-loop) Sloop+1 && ...)
				Formula rei = states.get(loop).formulate(bounds, reif, slcs.getValue());
				Formula rei2 = rei;
				for (int i = loop; i < prefixLength(); i++)
					rei2 = rei2.after();

				Formula looping = rei.implies(rei2);
				for (int i = loop + 1; i < prefixLength(); i++) {
					rei = states.get(i).formulate(bounds, reif, slcs.getValue());
					rei2 = rei;
					for (int k = loop; k < prefixLength(); k++)
						rei2 = rei2.after();
					looping = looping.and(rei.implies(rei2));
				}
				looping = looping.always();
				for (int i = 0; i < loop; i++)
					looping = looping.after();

				res = res.and(looping);
			}

			if (TemporalPardinusSolver.SomeDisjPattern) {
				Decls decls = null;
				Expression al = null;
				for (Expression e : reif.values()) {
					if (decls == null) {
						al = e;
						decls = ((Variable) e).oneOf(Expression.UNIV);
					} else {
						al = al.union(e);
						decls = decls.and(((Variable) e).oneOf(Expression.UNIV));
					}
				}
				res = (al.eq(Expression.UNIV)).and(res);
				res = res.forSome(decls);
			}
		}

		return res;
	}

	/**
	 * {@inheritDoc}
	 */
	public boolean contains(Relation relation) {
		return super.contains(relation) || (states != null && !states.isEmpty() && states.get(0).contains(relation));
	}

	/**
	 * Creates the set of isomorphic instances with n extra states. Calculates all
	 * possible loop unfoldings.
	 * 
	 * @param size       the size of the unrolled instances
	 * @param past_depth the past depth, needed to preserve the size of the universe
	 */
	public Set<TemporalInstance> unrollStep(int size, int past_depth) {
		// the number of needed extra steps
		Set<TemporalInstance> instances = new HashSet<TemporalInstance>();
		// always initialize with the prefix
		ArrayList<Instance> newstates = new ArrayList<Instance>();
		for (int i = 0; i < Math.min(size, prefixLength()); i++)
			newstates.add(this.states.get(i));
		size -= prefixLength();
		int loopsize = prefixLength() - loop;
		// add the corresponding unrolled states
		for (int i = 0; i < size; i++)
			newstates.add(this.states.get((i % loopsize) + loop));

		// creates a new instance for every isomorphic loop (multiples of loop size
		// after the prefix)
		int newloop = loop + size;
		while (newloop >= loop) {
			instances.add(new TemporalInstance(newstates, newloop, past_depth));
			newloop -= loopsize;
		}
		// sometimes there is the need to trim down the instance to smaller prefixes so
		// that the appropriate vars are created; however, a loop is also required when
		// creating a trace, so 0 is a default, it does not represent the actual
		// instance
		if (size < 0)
			instances.add(new TemporalInstance(newstates, 0, past_depth));

		return instances;
	}

	/**
	 * The length of the prefix of this temporal instance, i.e., the number of
	 * unique states prior to looping.
	 * 
	 * @return
	 */
	public int prefixLength() {
		return states.size();
	}

	/**
	 * Retrieves the i-th state of this trace, considering the normalization of
	 * indices after looping.
	 * 
	 * @param i
	 * @return
	 */
	public Instance state(int i) {
		return states.get(normalizedIndex(i));
	}

	/**
	 * Calculates the normalized index for this instance considering the looping
	 * states.
	 * 
	 * @param i
	 * @return
	 */
	public int normalizedIndex(int i) {
		int loopsize = prefixLength() - loop;
		return i < prefixLength() ? i : (((i - prefixLength()) % loopsize) + loop);
	}

	/**
	 * Returns the static universe from which the tuples in the temporal instance
	 * are drawn. Contrasts with {@link #universe()} that represents the expanded
	 * version of the instance.
	 * 
	 * @return this.static_universe
	 */
	public Universe staticUniverse() {
		return static_universe;
	}

	/**
	 * Maps the given relation to the given tuple set.
	 * 
	 * @ensures this.tuples' = this.tuples ++ relation->s
	 * @throws NullPointerException          relation = null || s = null
	 * @throws IllegalArgumentException      relation.arity != s.arity
	 * @throws IllegalArgumentException      s.universe != this.universe
	 * @throws UnsupportedOperationException this is an unmodifiable instance
	 */
	public void add(final Relation relation, TupleSet s) {
		if (!s.universe().equals(universe()) && !s.universe().equals(staticUniverse()))
			throw new IllegalArgumentException("s.universe!=this.universe");
		if (relation.arity() != s.arity())
			throw new IllegalArgumentException("relation.arity!=s.arity");

		if (s.universe().equals(universe())) {
			super.add(relation, s);
			for (int i = 0; i < states.size(); i++) {
				states.get(i).add(relation, TemporalBoundsExpander.convertToUniv(s, static_universe));
			}
		} else {
			super.add(relation, TemporalBoundsExpander.convertToUniv(s, universe()));
			for (int i = 0; i < states.size(); i++) {
				states.get(i).add(relation, s);
			}
		}
	}

	/**
	 * {@inheritDoc}
	 * 
	 * @see java.lang.Object#toString()
	 */
	@Override
	public String toString() {
		StringBuilder sb = new StringBuilder();
		for (int i = 0; i < prefixLength(); i++) {
			sb.append("* state " + i);
			if (loop == i)
				sb.append(" LOOP");
			if (prefixLength() - 1 == i)
				sb.append(" LAST");
			sb.append("\n" + states.get(i).toString());
			sb.append("\n");
		}
		return sb.toString();
	}

	/**
	 * Returns an unmodifiable view of this instance.
	 * 
	 * @return an unmodifiable view of this instance.
	 */
	public TemporalInstance unmodifiableView() {
		return new TemporalInstance(Collections.unmodifiableList(states), loop, unrolls);
	}
}<|MERGE_RESOLUTION|>--- conflicted
+++ resolved
@@ -299,10 +299,7 @@
 				bounds.boundExactly((Relation) r, bounds.universe().factory().setOf(sta_uni.atom(i)));
 		}
 
-<<<<<<< HEAD
-=======
-
->>>>>>> aceea43e
+
 		Set<Relation> staticss = new HashSet<Relation>();
 		for (Relation r : states.get(0).relations())
 			if (!r.isVariable())
