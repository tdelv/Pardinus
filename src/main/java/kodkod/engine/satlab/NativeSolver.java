/* 
 * Kodkod -- Copyright (c) 2005-present, Emina Torlak
 *
 * Permission is hereby granted, free of charge, to any person obtaining a copy
 * of this software and associated documentation files (the "Software"), to deal
 * in the Software without restriction, including without limitation the rights
 * to use, copy, modify, merge, publish, distribute, sublicense, and/or sell
 * copies of the Software, and to permit persons to whom the Software is
 * furnished to do so, subject to the following conditions:
 *
 * The above copyright notice and this permission notice shall be included in
 * all copies or substantial portions of the Software.
 *
 * THE SOFTWARE IS PROVIDED "AS IS", WITHOUT WARRANTY OF ANY KIND, EXPRESS OR
 * IMPLIED, INCLUDING BUT NOT LIMITED TO THE WARRANTIES OF MERCHANTABILITY,
 * FITNESS FOR A PARTICULAR PURPOSE AND NONINFRINGEMENT. IN NO EVENT SHALL THE
 * AUTHORS OR COPYRIGHT HOLDERS BE LIABLE FOR ANY CLAIM, DAMAGES OR OTHER
 * LIABILITY, WHETHER IN AN ACTION OF CONTRACT, TORT OR OTHERWISE, ARISING FROM,
 * OUT OF OR IN CONNECTION WITH THE SOFTWARE OR THE USE OR OTHER DEALINGS IN
 * THE SOFTWARE.
 */
package kodkod.engine.satlab;

import java.io.File;

<<<<<<< HEAD
import org.alloytools.nativecode.util.NativeCode;




=======
>>>>>>> 04ec50fe
/**
 * A skeleton implementation of a wrapper for a sat solver
 * accessed through JNI.
 * 
 * @author Emina Torlak
 */
abstract class NativeSolver implements SATSolver {
	/**
	 * The memory address of the native instance wrapped by this wrapper.
	 */
	private long peer;
	private Boolean sat;
	private int clauses, vars;
	
	/**
	 * Constructs a new wrapper for the given 
	 * instance of the native solver.
	 */
	NativeSolver(long peer) {
		this.peer = peer;
		this.clauses = this.vars = 0;
		this.sat = null;
//		System.out.println("created " + peer);
	}
	
	/**
	 * Loads the JNI library for the given class.
	 * It first attempts to load the library named library.getSimpleName().toLowerCase().
	 * If that fails, it attempts to load library.getSimpleName().toLowerCase()+suffix
	 * where suffix ranges over the path-separator delimited list obtained by
	 * calling System.getProperty("kodkod." + library.getSimpleName().toLowerCase()).
	 */
	static void loadLibrary(Class<? extends NativeSolver> library) {
		final String name = library.getSimpleName().toLowerCase();
		try {
			System.loadLibrary(name);
		} catch (UnsatisfiedLinkError e) {
			final String versions = System.getProperty("kodkod." + name);
			if (versions != null) {
				for(String suffix : versions.split(File.pathSeparator)) {
					try {
						System.loadLibrary(name+suffix);
						return;
					} catch (UnsatisfiedLinkError e1) { }
				}
			}
<<<<<<< HEAD
			
            if (NativeCode.loadlibrary(null, name))
                return;
	
=======

>>>>>>> 04ec50fe
			throw new UnsatisfiedLinkError("Could not load the library " + 
						System.mapLibraryName(name) + " or any of its variants:" + e.getMessage());
		}
		
	}
	
	/**
	 * {@inheritDoc}
	 * @see kodkod.engine.satlab.SATSolver#numberOfVariables()
	 */
	public final int numberOfVariables() {
		return vars;
	}
	
	/**
	 * {@inheritDoc}
	 * @see kodkod.engine.satlab.SATSolver#numberOfClauses()
	 */
	public final int numberOfClauses() {
		return clauses;
	}
	
	/**
	 * Adjusts the internal clause count so that the next call to {@linkplain #numberOfClauses()}
	 * will return the given value.      
	 * @requires clauseCount >= 0 
	 * @ensures adjusts the internal clause so that the next call to {@linkplain #numberOfClauses()}
	 * will return the given value.
	 */
	final void adjustClauseCount(int clauseCount) {
		assert clauseCount >= 0;
		clauses = clauseCount;
	}
		
	/**
	 * {@inheritDoc}
	 * @see kodkod.engine.satlab.SATSolver#addVariables(int)
	 * @see #addVariables(long, int)
	 */
	public final void addVariables(int numVars) {
		if (numVars < 0)
			throw new IllegalArgumentException("vars < 0: " + numVars);
		else if (numVars > 0) {
			vars += numVars;
			addVariables(peer, numVars);
		}
	}
	
	/**
	 * {@inheritDoc}
	 * @see kodkod.engine.satlab.SATSolver#addClause(int[])
	 * @see #addClause(long, int[])
	 */
	public final boolean addClause(int[] lits) {
		if (addClause(peer, lits)) {
//			for(int i : lits) {
//				System.out.print(i + " ");
//			}
//			System.out.println(0);
			clauses++;
			return true;
		} 
		return false;
	}
	
	
	/**
	 * Returns a pointer to the C++ peer class (the native instance wrapped by this object).
	 * @return a pointer to the C++ peer class (the native instance wrapped by this object).
	 */
	final long peer() { return peer; }
	
	/**
	 * Returns the current sat of the solver.
	 * @return null if the sat is unknown, TRUE if the last
	 * call to solve() yielded SAT, and FALSE if the last call to
	 * solve() yielded UNSAT.
	 */
	final Boolean status() { return sat; }
		
	/**
	 * {@inheritDoc}
	 * @see kodkod.engine.satlab.SATSolver#solve()
	 * @see #solve(long)
	 */
	public final boolean solve() {
		if (sat == Boolean.FALSE)
			return sat;
		else
			return (sat = Boolean.valueOf(solve(peer)));
	}
	

	/**
	 * Throws an IllegalArgumentException if variable !in this.variables.
	 * Otherwise does nothing.
	 * @throws IllegalArgumentException  variable !in this.variables
	 */
	final void validateVariable(int variable) {
		if (variable < 1 || variable > vars)
			throw new IllegalArgumentException(variable + " !in [1.." + vars+"]");
	}
	
	/**
	 * {@inheritDoc}
	 * @see kodkod.engine.satlab.SATSolver#valueOf(int)
	 */
	public final boolean valueOf(int variable) {
		if (sat != Boolean.TRUE)
			throw new IllegalStateException();
		validateVariable(variable);
		return valueOf(peer, variable);
	}
	
	/**
	 * {@inheritDoc}
	 * @see kodkod.engine.satlab.SATSolver#free()
	 */
	public synchronized final void free() {
		if (peer!=0) {
//			System.out.println("freeing " + peer + " " + getClass());
			free(peer);
			peer = 0;
		} // already freed
	}
	
	
	/**
	 * Releases the resources used by this native solver.
	 */
	protected final void finalize() throws Throwable {
		super.finalize();
		free();
	}
	
	/**
	 * Releases the resources associated with
	 * the native solver at the given memory address.  
	 * This method must be called when the object holding the
	 * given reference goes out of scope to avoid
	 * memory leaks.
	 * @ensures releases the resources associated
	 * with the given native peer
	 */
	abstract void free(long peer);
	
	/**
	 * Adds the specified number of variables to the given native peer.
	 * @ensures increases the vocabulary of the given native peer by 
	 * the specified number of variables
	 */
	abstract void addVariables(long peer, int numVariables);

	/**
	 * Ensures that the given native peer logically contains the
	 * specified clause and returns true if the solver's clause database 
	 * changed as a result of the call.
	 * @requires all i: [0..lits.length) | abs(lits[i]) in this.variables 
	 * @requires all disj i,j: [0..lits.length) | abs(lits[i]) != abs(lits[j])
	 * @ensures ensures that the given native peer logically contains the specified clause
	 * @return true if the peer's clause database changed as a result of the call; a negative integer if not.
	 */
	abstract boolean addClause(long peer, int[] lits);
	
	/**
	 * Calls the solve method on the given native peer.
	 * @return true if the clauses in the solver are SAT;
	 * otherwise returns false.
	 */
	abstract boolean solve(long peer);
	
	/**
	 * Returns the assignment for the given literal
	 * by the specified native peer
	 * @requires the last call to {@link #solve(long) solve(peer)} returned SATISFIABLE
	 * @return the assignment for the given literal
	 */
	abstract boolean valueOf(long peer, int literal);

}<|MERGE_RESOLUTION|>--- conflicted
+++ resolved
@@ -23,14 +23,8 @@
 
 import java.io.File;
 
-<<<<<<< HEAD
 import org.alloytools.nativecode.util.NativeCode;
 
-
-
-
-=======
->>>>>>> 04ec50fe
 /**
  * A skeleton implementation of a wrapper for a sat solver
  * accessed through JNI.
@@ -77,14 +71,10 @@
 					} catch (UnsatisfiedLinkError e1) { }
 				}
 			}
-<<<<<<< HEAD
 			
             if (NativeCode.loadlibrary(null, name))
                 return;
 	
-=======
-
->>>>>>> 04ec50fe
 			throw new UnsatisfiedLinkError("Could not load the library " + 
 						System.mapLibraryName(name) + " or any of its variants:" + e.getMessage());
 		}
