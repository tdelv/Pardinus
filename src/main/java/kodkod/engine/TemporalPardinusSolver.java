/* 
 * Kodkod -- Copyright (c) 2005-present, Emina Torlak
 * Pardinus -- Copyright (c) 2013-present, Nuno Macedo, INESC TEC
 *
 * Permission is hereby granted, free of charge, to any person obtaining a copy
 * of this software and associated documentation files (the "Software"), to deal
 * in the Software without restriction, including without limitation the rights
 * to use, copy, modify, merge, publish, distribute, sublicense, and/or sell
 * copies of the Software, and to permit persons to whom the Software is
 * furnished to do so, subject to the following conditions:
 *
 * The above copyright notice and this permission notice shall be included in
 * all copies or substantial portions of the Software.
 *
 * THE SOFTWARE IS PROVIDED "AS IS", WITHOUT WARRANTY OF ANY KIND, EXPRESS OR
 * IMPLIED, INCLUDING BUT NOT LIMITED TO THE WARRANTIES OF MERCHANTABILITY,
 * FITNESS FOR A PARTICULAR PURPOSE AND NONINFRINGEMENT. IN NO EVENT SHALL THE
 * AUTHORS OR COPYRIGHT HOLDERS BE LIABLE FOR ANY CLAIM, DAMAGES OR OTHER
 * LIABILITY, WHETHER IN AN ACTION OF CONTRACT, TORT OR OTHERWISE, ARISING FROM,
 * OUT OF OR IN CONNECTION WITH THE SOFTWARE OR THE USE OR OTHER DEALINGS IN
 * THE SOFTWARE.
 */
package kodkod.engine;

import java.io.BufferedOutputStream;
import java.io.File;
import java.io.FileOutputStream;
import java.io.OutputStream;
import java.util.ArrayList;
import java.util.HashMap;
import java.util.HashSet;
import java.util.List;
import java.util.Map;
import java.util.NoSuchElementException;
import java.util.Set;

import kodkod.ast.Expression;
import kodkod.ast.Formula;
import kodkod.ast.Relation;
import kodkod.engine.config.ExtendedOptions;
import kodkod.engine.config.Options;
import kodkod.engine.config.TargetOptions.TMode;
import kodkod.engine.fol2sat.HigherOrderDeclException;
import kodkod.engine.fol2sat.Translation;
import kodkod.engine.fol2sat.TranslationLog;
import kodkod.engine.fol2sat.Translator;
import kodkod.engine.fol2sat.UnboundLeafException;
import kodkod.engine.ltl2fol.TemporalBoundsExpander;
import kodkod.engine.ltl2fol.TemporalTranslator;
import kodkod.engine.satlab.SATAbortedException;
import kodkod.engine.satlab.SATProver;
import kodkod.engine.satlab.SATSolver;
import kodkod.engine.satlab.TargetSATSolver;
import kodkod.engine.satlab.WTargetSATSolver;
import kodkod.instance.Bounds;
import kodkod.instance.Instance;
import kodkod.instance.PardinusBounds;
import kodkod.instance.TemporalInstance;
import kodkod.instance.TupleSet;
import kodkod.util.ints.IntIterator;
import kodkod.util.ints.IntSet;
import kodkod.util.ints.IntTreeSet;
import kodkod.util.nodes.PrettyPrinter;

/**
 * A temporal solver relying on Kodkod.
 * 
 * The solver is responsible by iteratively increasing the bounded trace length
 * up to the maximum defined in the options. Adapted from
 * {@link kodkod.engine.Solver}.
 * 
 * @author Nuno Macedo // [HASLab] target-oriented and temporal model finding
 */
public final class TemporalPardinusSolver
		implements KodkodSolver<PardinusBounds, ExtendedOptions>, TemporalSolver<ExtendedOptions> {

	public static boolean SATOPTITERATION = false;

	private final ExtendedOptions options;

	/**
	 * Constructs a new Solver with the default options.
	 * 
	 * @ensures this.options' = new Options()
	 */
	public TemporalPardinusSolver() {
		this.options = new ExtendedOptions();
	}

	/**
	 * Constructs a new Solver with the given options.
	 * 
	 * @ensures this.options' = options
	 * @throws NullPointerException options = null
	 */
	public TemporalPardinusSolver(ExtendedOptions options) {
		if (options == null)
			throw new NullPointerException();
<<<<<<< HEAD

		assert !options.decomposed();

=======
		
>>>>>>> b33b2e00
		this.options = options;
	}

	/**
	 * Returns the Options object used by this Solver to guide translation of
	 * formulas from first-order logic to cnf.
	 * 
	 * @return this.options
	 */
	public ExtendedOptions options() {
		return options;
	}

	/**
	 * {@inheritDoc}
	 * 
	 * @see kodkod.engine.KodkodSolver#free()
	 */
	public void free() {
	}

	// [HASLab]
	public Solution solve(Formula formula, PardinusBounds bounds)
			throws HigherOrderDeclException, UnboundLeafException, AbortedException {
		assert !options.unbounded();
		try {
			long startTransl = System.currentTimeMillis();

			TemporalTranslator tmptrans = new TemporalTranslator(formula, bounds, options);
			Formula extformula = tmptrans.translate();
			long endTransl = System.currentTimeMillis();
			long transTime = endTransl - startTransl;
			boolean isSat = false;
			long solveTime = 0;
			Translation.Whole translation = null;
			int traceLength = options.minTraceLength() - 1;
			PardinusBounds extbounds = null;
			while (!isSat && traceLength <= options.maxTraceLength()) {
				startTransl = System.currentTimeMillis();
				// increase while UNSAT and below max
				do {
					traceLength++;
					extbounds = tmptrans.expand(traceLength);
					translation = Translator.translate(extformula, extbounds, options);
				} while (translation.trivial() && traceLength <= options.maxTraceLength());

				endTransl = System.currentTimeMillis();
				transTime += endTransl - startTransl;

				if (translation.trivial() && traceLength == options.maxTraceLength())
					return trivial(translation, endTransl - startTransl, extbounds);

				final SATSolver cnf = translation.cnf();

				options.reporter().solvingCNF(translation.numPrimaryVariables(), cnf.numberOfVariables(),
						cnf.numberOfClauses());
				final long startSolve = System.currentTimeMillis();
				isSat = cnf.solve();
				final long endSolve = System.currentTimeMillis();
				solveTime += endSolve - startSolve;
				traceLength++;
			}
			final Statistics stats = new Statistics(translation, transTime, solveTime);
			return isSat ? sat(translation, stats, bounds) : unsat(translation, stats);
		} catch (SATAbortedException sae) {
			throw new AbortedException(sae);
		}
	}

	public Explorer<Solution> solveAll(Formula formula, PardinusBounds bounds)
			throws HigherOrderDeclException, UnboundLeafException, AbortedException {
		if (Options.isDebug())
			flushFormula(formula, bounds); // [AM]

		// [HASLab] this was commented, why?
		if (!options.solver().incremental())
			throw new IllegalArgumentException("cannot enumerate solutions without an incremental solver.");

		if (options instanceof ExtendedOptions && options.targetoriented())
			return new TSolutionIterator(formula, bounds, options); // [HASLab]
		else
			return new SolutionIterator(formula, bounds, options);
	}

	// [AM]
	private void flushFormula(Formula formula, Bounds bounds) {
		try {
			File f = new File(System.getProperty("java.io.tmpdir"), "kk.txt");
			OutputStream os = new BufferedOutputStream(new FileOutputStream(f));
			os.write(PrettyPrinter.print(formula, 2).getBytes());
			os.write("\n================\n".getBytes());
			os.write(bounds.toString().getBytes());
			os.flush();
			os.close();
		} catch (Exception e) {
		}
	}

	/**
	 * {@inheritDoc}
	 * 
	 * @see java.lang.Object#toString()
	 */
	public String toString() {
		return options.toString();
	}

	// [HASLab]
	private static Solution sat(Translation.Whole translation, Statistics stats, PardinusBounds originalBounds) {
		final Solution sol = Solution.satisfiable(stats, new TemporalInstance(translation.interpret(), originalBounds));
		translation.cnf().free();
		return sol;
	}

	// [HASLab]
	private static Solution unsat(Translation.Whole translation, Statistics stats) {
		final SATSolver cnf = translation.cnf();
		final TranslationLog log = translation.log();
		if (cnf instanceof SATProver && log != null) {
			return Solution.unsatisfiable(stats, new ResolutionBasedProof((SATProver) cnf, log));
		} else { // can free memory
			final Solution sol = Solution.unsatisfiable(stats, null);
			cnf.free();
			return sol;
		}
	}

	// [HASLab]
	private static Solution trivial(Translation.Whole translation, long translTime, PardinusBounds originalBounds) {
		final Statistics stats = new Statistics(0, 0, 0, translTime, 0);
		final Solution sol;
		if (translation.cnf().solve()) {
			sol = Solution.triviallySatisfiable(stats, new TemporalInstance(translation.interpret(), originalBounds));
		} else {
			sol = Solution.triviallyUnsatisfiable(stats, trivialProof(translation.log()));
		}
		translation.cnf().free();
		return sol;
	}

	/**
	 * Returns a proof for the trivially unsatisfiable log.formula, provided that
	 * log is non-null. Otherwise returns null.
	 * 
	 * @requires log != null => log.formula is trivially unsatisfiable
	 * @return a proof for the trivially unsatisfiable log.formula, provided that
	 *         log is non-null. Otherwise returns null.
	 */
	private static Proof trivialProof(TranslationLog log) {
		return log == null ? null : new TrivialProof(log);
	}

	/**
	 * An iterator over all solutions of a model.
	 * 
	 * @author Nuno Macedo // [HASLab] temporal model finding
	 */
	private final static class SolutionIterator implements Explorer<Solution> {
		private Translation.Whole translation;
		private long translTime;
		private int trivial;
		private final ExtendedOptions opt; // [HASLab] temporal
		private int current_trace;
		private boolean incremented = false;
		private PardinusBounds extbounds;
		private final PardinusBounds originalBounds;
		private final Formula originalFormula;

		// [HASLab] structures for reformulated iteration
		private final List<TemporalInstance> previousSols = new ArrayList<TemporalInstance>();
		private final Map<Object, Expression> reifs = new HashMap<Object, Expression>();

		SolutionIterator(Formula formula, PardinusBounds bounds, ExtendedOptions options) { // [HASLab]
			assert !options.unbounded();
			this.translTime = System.currentTimeMillis();
			this.current_trace = options.minTraceLength() - 1;
			this.originalBounds = bounds;
			this.originalFormula = formula;

			TemporalTranslator tmptrans = new TemporalTranslator(originalFormula, bounds, options);
			Formula extformula = tmptrans.translate();
			do {
				current_trace++;
				this.extbounds = tmptrans.expand(current_trace);
				this.translation = Translator.translate(extformula, extbounds, options);
			} while (this.translation.trivial() && current_trace <= options.maxTraceLength());

			this.translTime = System.currentTimeMillis() - translTime;
			this.trivial = 0;
			this.opt = options;
		}

		private Map<Integer, Formula> explorations = new HashMap<Integer, Formula>();
		private Map<Map<Relation, TupleSet>, Solution> cached_branches = new HashMap<Map<Relation, TupleSet>, Solution>();
		private int cached_length = -1;

		/**
		 * {@inheritDoc}
		 */
		// [HASLab] explorer
		// TODO: cache for different states
		public Solution branch(int state, Map<Relation, TupleSet> upper, boolean exclude) {
			explorations.replaceAll((k, v) -> k > state ? Formula.TRUE : v);
			
			// currently only caching for a single state
			if (state != cached_length) {
				cached_branches.clear();
				cached_length = -1;
			}

			Solution sol;
			if (cached_branches.containsKey(upper))
				sol = cached_branches.get(upper);
			else {
				Formula f = Formula.TRUE;

				if (exclude) {
					TemporalInstance prev = previousSols.get(previousSols.size() - 1);

					Formula relevants = Formula.TRUE;
					for (Relation r : prev.state(state).relations())
						relevants = relevants.and(r.eq(r));
					Formula curr = prev.state(state).formulate(originalBounds, reifs, relevants).not();

					for (int i = 0; i < state; i++)
						curr = curr.next();

					f = explorations.get(state) == null ? Formula.TRUE : explorations.get(state);

					explorations.put(state, f.and(curr));
				}

				sol = branchCore(state + 1, f, upper);
			}

			// store the reformulated instance
			if (sol.sat())
				previousSols.add((TemporalInstance) sol.instance());
			else
				translation = null; // unsat, no more solutions
			return sol;
		}

		/**
		 * {@inheritDoc}
		 */
		// [HASLab] explorer
		public boolean hasBranch(int state, Map<Relation, TupleSet> upper) {

			// currently only caching for a single state
			if (state != cached_length) {
				cached_branches.clear();
				cached_length = state;
			} else if (cached_branches.containsKey(upper))
				return true;

			Formula f = Formula.TRUE;
			Solution sol = branchCore(state + 1, f, upper);
			if (sol.sat())
				cached_branches.put(upper, sol);

			return sol.sat();
		}

		/**
		 * {@inheritDoc}
		 */
		// [HASLab] explorer
		public Solution branch(int state, Set<Relation> ignore, boolean exclude) {
			// currently only caching for #branch(int,Map,exclude)
			cached_branches.clear();

			explorations.replaceAll((k, v) -> k > state ? Formula.TRUE : v);

			Formula f = Formula.TRUE;
			if (exclude) {
				TemporalInstance prev = previousSols.get(previousSols.size() - 1);
				
				Formula relevants = Formula.TRUE;
				for (Relation r : prev.state(state).relations())
					if (!ignore.contains(r))
						relevants = relevants.and(r.eq(r));
				Formula curr = prev.state(state).formulate(originalBounds, reifs, relevants).not();
				
				for (int i = 0; i < state; i++)
					curr = curr.next();
				
				f = explorations.get(state) == null ? Formula.TRUE : explorations.get(state);

				explorations.put(state, f.and(curr));
				
				f = f.and(curr); // this differs from #branch(int,Map,exclude)
			}

			Solution sol = branchCore(state, f, new HashMap<Relation, TupleSet>());
			// store the reformulated instance
			if (sol.sat())
				previousSols.add((TemporalInstance) sol.instance());
			else
				translation = null; // unsat, no more solutions

			return sol;
		}

		/**
		 * The core functionality of branching iteration, common to the specific
		 * operations.
		 * 
		 * @param state the state which will be iterated.
		 * @param form  an additional formula to be enforced at {@code state}.
		 * @param upper fixed valuations for a set of relations that will be changed at
		 *              {@code state}.
		 * @return
		 */
		// [HASLab] explorer
		private Solution branchCore(int state, Formula form, Map<Relation, TupleSet> upper) {
			if (previousSols.isEmpty())
				throw new IllegalArgumentException();
			TemporalInstance prev = previousSols.get(previousSols.size() - 1);
			this.translTime = System.currentTimeMillis();

			// if >0, maybe will not increase, but 0 always increases
			current_trace = state == 0 ? 1 : state;
			incremented = true;

			boolean isSat = false;
			long solveTime = 0;
			Translation.Whole transl = null;
			int primaryVars = -1;
			SATSolver cnf = null;

			while (!isSat && current_trace <= opt.maxTraceLength()) {
				// in general, this operation must restart the process since the branching
				// formula is ephemeral
				// to exploit incremental SAT, it needed to be convertible into SAT vars
				// (possible in the action scenario)
				TemporalTranslator tmptrans = new TemporalTranslator(originalFormula.and(form), originalBounds, opt);
				extbounds = tmptrans.expand(current_trace);
				TemporalBoundsExpander.extend(originalBounds, extbounds, state, current_trace, prev, upper);
				Formula exp_reforms = tmptrans.translate();
				long translStart = System.currentTimeMillis();
				translation = Translator.translate(exp_reforms, extbounds, opt);
				long translEnd = System.currentTimeMillis();
				translTime += translEnd - translStart;

				transl = translation;

				cnf = transl.cnf();
				primaryVars = transl.numPrimaryVariables();

				transl.options().reporter().solvingCNF(primaryVars, cnf.numberOfVariables(), cnf.numberOfClauses());

				final long startSolve = System.currentTimeMillis();
				isSat = cnf.solve();
				final long endSolve = System.currentTimeMillis();
				solveTime += endSolve - startSolve;

				if (!isSat) {
					current_trace++;
				}
			}

			final Statistics stats = new Statistics(transl, translTime, solveTime);
			final Solution sol;

			if (isSat) {
				// extract the current solution; can't use the sat(..) method
				// because it frees the sat solver
				sol = Solution.satisfiable(stats, new TemporalInstance(transl.interpret(), originalBounds));
			} else {
				sol = unsat(transl, stats); // this also frees up solver resources, if any
			}

			return sol;
		}

		/**
		 * Returns true if there is another solution.
		 * 
		 * @see java.util.Iterator#hasNext()
		 */
		public boolean hasNext() {
			return translation != null;
		}

		/**
		 * Returns the next solution if any.
		 * 
		 * @see java.util.Iterator#next()
		 */
		public Solution next() {
			if (!hasNext())
				throw new NoSuchElementException();
			try {
				return translation.trivial() ? nextTrivialSolution() : nextNonTrivialSolution();
			} catch (SATAbortedException sae) {
				translation.cnf().free();
				throw new AbortedException(sae);
			}
		}

		/** @throws UnsupportedOperationException */
		public void remove() {
			throw new UnsupportedOperationException();
		}

		/**
		 * Solves {@code translation.cnf} and adds the negation of the found model to
		 * the set of clauses. The latter has the effect of forcing the solver to come
		 * up with the next solution or return UNSAT. If
		 * {@code this.translation.cnf.solve()} is false, sets {@code this.translation}
		 * to null.
		 * 
		 * @requires this.translation != null
		 * @ensures this.translation.cnf is modified to eliminate the current solution
		 *          from the set of possible solutions
		 * @return current solution
		 */
		private Solution nextNonTrivialSolution() {
			boolean isSat = false;
			long solveTime = 0;
			Translation.Whole transl = null;
			int primaryVars = -1;
			SATSolver cnf = null;

			while (!isSat && current_trace <= opt.maxTraceLength()) {
				if (incremented) {
					Formula reforms = Formula.TRUE;
					if (!SATOPTITERATION) {
						// this must not be done before incrementing because the new bounds
						// would be inconsistent with the then extended formula
						// NOTE: this comment seems deprecated, push to outside loop and test
						for (Instance i : previousSols)
							reforms = reforms.and(i.formulate(originalBounds, reifs, originalFormula).not());
						opt.reporter().debug(reforms + "");
					}
					// the translation of the original formula could in principle be re-used but
					// the original past depth level is needed
					TemporalTranslator tmptrans = new TemporalTranslator(originalFormula.and(reforms), originalBounds,
							opt);
					extbounds = tmptrans.expand(current_trace);
					Formula exp_reforms = tmptrans.translate();
					long translStart = System.currentTimeMillis();
					translation = Translator.translate(exp_reforms, extbounds, opt);
					long translEnd = System.currentTimeMillis();
					translTime += translEnd - translStart;
					incremented = false;
					if (SATOPTITERATION) {
						for (TemporalInstance inst : previousSols) {
							Set<TemporalInstance> insts = inst.unrollStep(current_trace, tmptrans.past_depth);
							opt.reporter().debug("Expanding and negating previous instance, " + insts.size()
									+ " possible unrolls:\n" + inst + "\n");
							TemporalInstance inste = insts.iterator().next();
							List<Integer> notModel = new ArrayList<Integer>();
							for (Relation r : translation.bounds().relations()) {
								TupleSet lower = translation.bounds().lowerBound(r);
								IntSet vars = translation.primaryVariables(r);
								opt.reporter().debug(r + " has vars " + vars + " and upper "
										+ translation.bounds().upperBound(r).indexView());
								if (!vars.isEmpty() && !r.equals(TemporalTranslator.LOOP)
										&& !r.equals(TemporalTranslator.STATE) && !r.equals(TemporalTranslator.PREFIX)
										&& inste.tuples(r) != null) {
									int lit = vars.min();
									for (IntIterator iter = translation.bounds().upperBound(r).indexView()
											.iterator(); iter.hasNext();) {
										final int index = iter.next();
										opt.reporter().debug(translation.bounds().upperBound(r).indexView() + " vs "
												+ inste.tuples(r).indexView() + "");
										if (!lower.indexView().contains(index)) {
											notModel.add(inste.tuples(r).indexView().contains(index) ? -lit : lit);
											lit++;
										}
									}
									opt.reporter().debug(notModel + "\n\n");
								}
							}
							opt.reporter().debug("New clause without loops\n");
							StringBuilder sb = new StringBuilder();
							for (int i = 0; i < notModel.size(); i++)
								sb.append(notModel.get(i) + " ");
							opt.reporter().debug(sb + "\n");
							Set<Integer> loops = new HashSet<Integer>();
							IntSet vars = translation.primaryVariables(TemporalTranslator.LOOP);
							for (TemporalInstance i : insts) {
								int lit = vars.min();
								opt.reporter().debug(
										translation.bounds().upperBound(TemporalTranslator.LOOP).indexView() + "");
								for (IntIterator iter = translation.bounds().upperBound(TemporalTranslator.LOOP)
										.indexView().iterator(); iter.hasNext();) {
									final int index = iter.next();
									if (i.tuples(TemporalTranslator.LOOP).indexView()
											.contains(index - ((tmptrans.past_depth - 1) * current_trace)))
										loops.add(lit);
									lit++;
								}
								opt.reporter().debug("\n");
							}
							opt.reporter().debug("Bad loops were " + loops + "\n");
							for (IntIterator iter = vars.iterator(); iter.hasNext();) {
								final int lit = iter.next();
								if (!loops.contains(lit))
									notModel.add(lit);
							}
							opt.reporter().debug("New final clause" + "\n");
							sb = new StringBuilder();
							for (int k = 0; k < notModel.size(); k++)
								sb.append(notModel.get(k));
							opt.reporter().debug(sb + "\n");

							translation.cnf().addClause(notModel.stream().mapToInt(ii -> ii).toArray());
						}
					}
				}

				transl = translation;

				cnf = transl.cnf();
				primaryVars = transl.numPrimaryVariables();

				transl.options().reporter().solvingCNF(primaryVars, cnf.numberOfVariables(), cnf.numberOfClauses());

				final long startSolve = System.currentTimeMillis();
				isSat = cnf.solve();
				final long endSolve = System.currentTimeMillis();
				solveTime += endSolve - startSolve;

				if (!isSat) {
					current_trace++;
					incremented = true;
				}
			}

			final Statistics stats = new Statistics(transl, translTime, solveTime);
			final Solution sol;

			if (isSat) {
				// extract the current solution; can't use the sat(..) method
				// because it frees the sat solver
				sol = Solution.satisfiable(stats, new TemporalInstance(transl.interpret(), originalBounds));

				// [HASLab] skolems are not used in temporal iteration
				IntSet tempskolemvars = new IntTreeSet();
				for (Relation r : transl.bounds().relations())
					if (r.isSkolem() && opt.temporal())
						tempskolemvars.addAll(transl.primaryVariables(r));

				// add the negation of the current model to the solver
				final int[] notModel = new int[primaryVars - tempskolemvars.size()];
				for (int i = 1; i <= primaryVars; i++) {
					if (!tempskolemvars.contains(i))
						notModel[i - 1] = cnf.valueOf(i) ? -i : i;
				}
				cnf.addClause(notModel);
				// [HASLab] store the reformulated instance
				// NOTE: should be on next to also get trivials?
				previousSols.add((TemporalInstance) sol.instance());
			} else {
				sol = unsat(transl, stats); // this also frees up solver resources, if any
				translation = null; // unsat, no more solutions
			}

			return sol;
		}

		/**
		 * Returns the trivial solution corresponding to the trivial translation stored
		 * in {@code this.translation}, and if {@code this.translation.cnf.solve()} is
		 * true, sets {@code this.translation} to a new translation that eliminates the
		 * current trivial solution from the set of possible solutions. The latter has
		 * the effect of forcing either the translator or the solver to come up with the
		 * next solution or return UNSAT. If {@code this.translation.cnf.solve()} is
		 * false, sets {@code this.translation} to null.
		 * 
		 * @requires this.translation != null
		 * @ensures this.translation is modified to eliminate the current trivial
		 *          solution from the set of possible solutions
		 * @return current solution
		 */
		private Solution nextTrivialSolution() {
			final Translation.Whole transl = this.translation;

			final Solution sol = trivial(transl, translTime, extbounds); // this also frees up solver resources, if
																			// unsat

			if (sol.instance() == null) {
				translation = null; // unsat, no more solutions
			} else {
				trivial++;

				final Bounds bounds = transl.bounds();
				final Bounds newBounds = bounds.clone();
				final List<Formula> changes = new ArrayList<Formula>();

				for (Relation r : bounds.relations()) {
					final TupleSet lower = bounds.lowerBound(r);

					if (lower != bounds.upperBound(r)) { // r may change
						if (lower.isEmpty()) {
							changes.add(r.some());
						} else {
							final Relation rmodel = Relation.nary(r.name() + "_" + trivial, r.arity());
							newBounds.boundExactly(rmodel, lower);
							changes.add(r.eq(rmodel).not());
						}
					}
				}

				// nothing can change => there can be no more solutions (besides
				// the current trivial one).
				// note that transl.formula simplifies to the constant true with
				// respect to
				// transl.bounds, and that newBounds is a superset of
				// transl.bounds.
				// as a result, finding the next instance, if any, for
				// transl.formula.and(Formula.or(changes))
				// with respect to newBounds is equivalent to finding the next
				// instance of Formula.or(changes) alone.
				final Formula formula = changes.isEmpty() ? Formula.FALSE : Formula.or(changes);

				final long startTransl = System.currentTimeMillis();
				translation = Translator.translate(formula, newBounds, transl.options());
				translTime += System.currentTimeMillis() - startTransl;
			}
			return sol;
		}

	}

	/**
	 * A target-oriented iterator over all solutions of a model, adapted from
	 * {@link SolutionIterator}.
	 * 
	 * @author Tiago Guimarães, Nuno Macedo // [HASLab] target-oriented, temporal
	 *         model finding
	 */
	public static class TSolutionIterator implements Explorer<Solution> {
		private Translation.Whole translation;
		private long translTime;
		private final ExtendedOptions opt; // [HASLab] TO mode
		private Map<String, Integer> weights; // [HASLab] signature weights
		private final Formula extformula;
		private PardinusBounds extbounds;
		private PardinusBounds originalBounds;

		TSolutionIterator(Formula formula, PardinusBounds bounds, ExtendedOptions options) { // [HASLab]
			if (!options.configOptions().solver().maxsat())
				throw new IllegalArgumentException("A max sat solver is required for target-oriented solving.");
			this.translTime = System.currentTimeMillis();
			this.originalBounds = bounds;
			TemporalTranslator tmptrans = new TemporalTranslator(formula, bounds, options);
			extbounds = tmptrans.expand(1);
			this.extformula = tmptrans.translate();
			this.translation = Translator.translate(extformula, extbounds, options);
			this.translTime = System.currentTimeMillis() - translTime;
			this.opt = options;
		}

		/**
		 * Returns true if there is another solution.
		 * 
		 * @see java.util.Iterator#hasNext()
		 */
		public boolean hasNext() {
			return translation != null;
		}

		/**
		 * Returns the next solution if any.
		 * 
		 * @see java.util.Iterator#next()
		 */
		public Solution next() {
			if (!hasNext())
				throw new NoSuchElementException();
			// TODO [HASLab]: trivial solutions not yet supported in TO
			if (translation.trivial())
				throw new RuntimeException("Trivial problems with targets not yet supported.");
			else
				try {
					return translation.trivial() ? nextTrivialSolution() : nextNonTrivialSolution();
				} catch (SATAbortedException sae) {
					translation.cnf().free();
					throw new AbortedException(sae);
				}
		}

		/** @throws UnsupportedOperationException */
		public void remove() {
			throw new UnsupportedOperationException();
		}

		/**
		 * Solves {@code translation.cnf} and adds the negation of the found model to
		 * the set of clauses. The latter has the effect of forcing the solver to come
		 * up with the next solution or return UNSAT. If
		 * {@code this.translation.cnf.solve()} is false, sets {@code this.translation}
		 * to null.
		 * 
		 * @requires this.translation != null
		 * @ensures this.translation.cnf is modified to eliminate the current solution
		 *          from the set of possible solutions
		 * @return current solution
		 */
		private Solution nextNonTrivialSolution() {
			final TMode mode = opt.targetMode();
			boolean isSat = false;
			int traceLength = opt.minTraceLength();
			long solveTime = 0;
			Translation.Whole transl = null;
			int primaryVars = -1;
			SATSolver cnf = null;
			while (!isSat && traceLength <= opt.maxTraceLength()) {
				if (traceLength > 1) {
					long translStart = System.currentTimeMillis();
					translation = Translator.translate(extformula, extbounds, opt);
					long translEnd = System.currentTimeMillis();
					translTime += translEnd - translStart;
				}
				transl = translation;

				cnf = transl.cnf();
				primaryVars = transl.numPrimaryVariables();
				// [HASLab] add the targets to generate the following
				// solution due to the architecture of Alloy, targets are added
				// directly
				// to the SAT rather than through the bounds
				try {
					cnf.valueOf(1); // fails if no previous solution
					final int[] notModel = new int[primaryVars];
					if (mode.equals(TMode.CLOSE) || mode.equals(TMode.FAR)) {
						TargetSATSolver tcnf = (TargetSATSolver) cnf;
						tcnf.clearTargets();
						// [HASLab] if there are weights must iterate
						// through the relations to find the literal's owner
						if (weights != null) {
							WTargetSATSolver wcnf = (WTargetSATSolver) cnf;
							for (Relation r : transl.bounds().relations()) {
								Integer w = weights.get(r.name());
								if (r.name().equals("Int/next") || r.name().equals("seq/Int")
										|| r.name().equals("String")) {
								} else {
									if (w == null) {
										w = 1;
									}
									IntIterator is = transl.primaryVariables(r).iterator();
									while (is.hasNext()) {
										int i = is.next();
										// add the negation of the current model
										// to the solver
										notModel[i - 1] = cnf.valueOf(i) ? -i : i;
										// [HASLab] add current model
										// as weighted target
										if (mode == TMode.CLOSE)
											wcnf.addWeight(cnf.valueOf(i) ? i : -i, w);
										if (mode == TMode.FAR)
											wcnf.addWeight(cnf.valueOf(i) ? -i : i, w);
									}
								}
							}
						}
						// [HASLab] if there are no weights may simply
						// iterate literals
						else {
							for (int i = 1; i <= primaryVars; i++) {
								// add the negation of the current model to the
								// solver
								notModel[i - 1] = cnf.valueOf(i) ? -i : i;
								// [HASLab] add current model as target
								if (mode == TMode.CLOSE)
									tcnf.addTarget(cnf.valueOf(i) ? i : -i);
								if (mode == TMode.FAR)
									tcnf.addTarget(cnf.valueOf(i) ? -i : i);
							}
						}

					} else {
						for (int i = 1; i <= primaryVars; i++) {
							// add the negation of the current model to the
							// solver
							notModel[i - 1] = cnf.valueOf(i) ? -i : i;
						}
					}
					cnf.addClause(notModel);
				} catch (IllegalStateException e) {
				} catch (Exception e) {
					throw e;
				}

				opt.reporter().solvingCNF(primaryVars, cnf.numberOfVariables(), cnf.numberOfClauses());

				final long startSolve = System.currentTimeMillis();
				isSat = cnf.solve();
				final long endSolve = System.currentTimeMillis();
				solveTime += endSolve - startSolve;
			}
			final Statistics stats = new Statistics(transl, translTime, solveTime);
			final Solution sol;

			if (isSat) {
				// extract the current solution; can't use the sat(..) method
				// because it frees the sat solver
				sol = Solution.satisfiable(stats, new TemporalInstance(transl.interpret(), originalBounds));
			} else {
				sol = unsat(transl, stats); // this also frees up solver
											// resources, if any
				translation = null; // unsat, no more solutions
			}
			return sol;
		}

		/**
		 * Returns the trivial solution corresponding to the trivial translation stored
		 * in {@code this.translation}, and if {@code this.translation.cnf.solve()} is
		 * true, sets {@code this.translation} to a new translation that eliminates the
		 * current trivial solution from the set of possible solutions. The latter has
		 * the effect of forcing either the translator or the solver to come up with the
		 * next solution or return UNSAT. If {@code this.translation.cnf.solve()} is
		 * false, sets {@code this.translation} to null.
		 * 
		 * @requires this.translation != null
		 * @ensures this.translation is modified to eliminate the current trivial
		 *          solution from the set of possible solutions
		 * @return current solution
		 */
		private Solution nextTrivialSolution() {
			throw new UnsupportedOperationException("Trivial target-oriented next not yet supported.");
		}

		/**
		 * Calculates the next TO solutions with weights.
		 * 
		 * @param i       the TO mode
		 * @param weights the signature weights
		 */
		// [HASLab]
		public Solution next(Map<String, Integer> weights) {
			if (opt.targetoriented()) {
				if (!(opt.solver().instance() instanceof TargetSATSolver))
					throw new AbortedException(
							"Selected solver (" + opt.solver() + ") does not have support for targets.");
				if (weights != null) {
					if (!(opt.solver().instance() instanceof WTargetSATSolver))
						throw new AbortedException("Selected solver (" + opt.solver()
								+ ") does not have support for targets with weights.");
				}
			}
			this.weights = weights;
			return next();
		}

		@Override
		public Solution branch(int state, Set<Relation> ignore, boolean exclude) {
			throw new UnsupportedOperationException("Branching solutions not currently supported.");
		}

		@Override
		public Solution branch(int state, Map<Relation, TupleSet> upper, boolean exclude) {
			throw new UnsupportedOperationException("Branching solutions not currently supported.");
		}

		@Override
		public boolean hasBranch(int state, Map<Relation, TupleSet> upper) {
			throw new UnsupportedOperationException("Branching solutions not currently supported.");
		}

	}

}<|MERGE_RESOLUTION|>--- conflicted
+++ resolved
@@ -96,13 +96,6 @@
 	public TemporalPardinusSolver(ExtendedOptions options) {
 		if (options == null)
 			throw new NullPointerException();
-<<<<<<< HEAD
-
-		assert !options.decomposed();
-
-=======
-		
->>>>>>> b33b2e00
 		this.options = options;
 	}
 
