--- conflicted
+++ resolved
@@ -46,6 +46,7 @@
 import kodkod.engine.fol2sat.TranslationLog;
 import kodkod.engine.fol2sat.Translator;
 import kodkod.engine.fol2sat.UnboundLeafException;
+import kodkod.engine.ltl2fol.TemporalBoundsExpander;
 import kodkod.engine.ltl2fol.TemporalTranslator;
 import kodkod.engine.satlab.SATAbortedException;
 import kodkod.engine.satlab.SATProver;
@@ -264,21 +265,14 @@
 		private final ExtendedOptions opt; // [HASLab] temporal
 		private int current_trace;
 		private boolean incremented = false;
-<<<<<<< HEAD
-		private Solution prev = null;
-		private Formula extension_formula = null;
-
-=======
 		private PardinusBounds extbounds;
 		private final PardinusBounds originalBounds;
 		private final Formula originalFormula;
 		
 		// [HASLab] structures for reformulated iteration
 		private final List<TemporalInstance> previousSols = new ArrayList<TemporalInstance>();
-		private Formula reforms = Formula.TRUE;
 		private final Map<Object,Expression> reifs = new HashMap<Object,Expression>();
 		
->>>>>>> 834d9dd6
 		SolutionIterator(Formula formula, PardinusBounds bounds, ExtendedOptions options) { // [HASLab]
 			assert !options.unbounded();
 			this.translTime = System.currentTimeMillis();
@@ -290,13 +284,7 @@
 			Formula extformula = tmptrans.translate();
 			do {
 				current_trace++;
-<<<<<<< HEAD
-				// this bounds are irrelevant, the ones inside the translation have symmetry broken by total orders
-				Bounds extbounds = TemporalTranslator.translate(bounds, current_trace);
-				this.extformula = TemporalTranslator.translate(formula);
-=======
 				this.extbounds = tmptrans.expand(current_trace);
->>>>>>> 834d9dd6
 				this.translation = Translator.translate(extformula, extbounds, options);
 			} while (this.translation.trivial() && current_trace <= options.maxTraceLength());
 
@@ -305,38 +293,30 @@
 			this.opt = options;
 		}
 		
+		Formula exploreF = null;
+		int exploreS;
+
 		@Override
-		public void branch(Formula f, int s) {
-			this.extension_formula  = f;
-			
-			if (prev == null)
+		// [HASLab] explorator
+		public Solution branch(Formula f, int s) {
+			if (previousSols.isEmpty())
 				throw new IllegalArgumentException();
 			this.translTime = System.currentTimeMillis();
 
-			for (int i = 0; i < current_trace-1; i++)
+			for (int i = 0; i < s; i++)
 				f = f.next();
 			
-			f = TemporalTranslator.translate(f);
-
-			extformula = extformula.and(f);
+			exploreF = f;
+			exploreS = s+1;
 			
-			current_trace++;
-  			Bounds extbounds = TemporalTranslator.translate(tempBounds, current_trace);
-  			TemporalTranslator.translate(tempBounds, extbounds, current_trace, (TemporalInstance) prev.instance());
-			translation = Translator.translate(extformula, extbounds, opt);
-
-//			if (prev.instance()!=null)
-//				throw new RuntimeException(current_trace+": "+extbounds.lowerBounds()+", "+extbounds.upperBounds());
-
-			this.translTime = System.currentTimeMillis() - translTime;
-			this.trivial = 0;
-			incremented = false;
+			incremented = true;
 			
+			return next();
 		}
 
 		@Override
 		public TemporalInstance getLastInstance() {
-			return (TemporalInstance) prev.instance();
+			return previousSols.get(previousSols.size()-1);
 		}
 
 		/**
@@ -357,8 +337,7 @@
 			if (!hasNext())
 				throw new NoSuchElementException();
 			try {
-				prev = translation.trivial() ? nextTrivialSolution() : nextNonTrivialSolution();
-				return prev;
+				return translation.trivial() ? nextTrivialSolution() : nextNonTrivialSolution();
 			} catch (SATAbortedException sae) {
 				translation.cnf().free();
 				throw new AbortedException(sae);
@@ -389,36 +368,29 @@
 			int primaryVars = -1;
 			SATSolver cnf = null;
 			
-<<<<<<< HEAD
-=======
-
->>>>>>> 834d9dd6
 			while (!isSat && current_trace <= opt.maxTraceLength()) {
 				if (incremented) {
+					Formula reforms = Formula.TRUE;
 					if (!SATOPTITERATION) {
 						// this must not be done before incrementing because the new bounds
 						// would be inconsistent with the then extended formula
 						for (Instance i : previousSols)
 							reforms = reforms.and(i.formulate(originalBounds,reifs,originalFormula).not());
-						previousSols.clear();
 						opt.reporter().debug(reforms+"");
+					}
+					if (exploreF != null) {
+						reforms = reforms.and(exploreF);
 					}
 					// the translation of the original formula could in principle be re-used but
 					// the original past depth level is needed
 					TemporalTranslator tmptrans = new TemporalTranslator(originalFormula.and(reforms), originalBounds, opt);
 					extbounds = tmptrans.expand(current_trace);
+					if (exploreF != null) {
+						TemporalBoundsExpander.extend(originalBounds, extbounds, exploreS, current_trace, getLastInstance());
+					}
 					Formula exp_reforms = tmptrans.translate();
 					long translStart = System.currentTimeMillis();
-<<<<<<< HEAD
-					// the relevant bounds with symmetry broken are in the translation
-					Bounds extbounds = TemporalTranslator.translate(tempBounds, current_trace);
-					if (extension_formula != null) {
-			  			TemporalTranslator.translate(tempBounds, extbounds, current_trace, (TemporalInstance) prev.instance());
-					}
-					translation = Translator.translate(extformula, extbounds, opt);
-=======
 					translation = Translator.translate(exp_reforms, extbounds, opt);
->>>>>>> 834d9dd6
 					long translEnd = System.currentTimeMillis();
 					translTime += translEnd - translStart;
 					incremented = false;
@@ -501,6 +473,8 @@
 			final Statistics stats = new Statistics(transl, translTime, solveTime);
 			final Solution sol;
 
+			exploreF = null;
+			
 			if (isSat) {
 				// extract the current solution; can't use the sat(..) method
 				// because it frees the sat solver
@@ -819,7 +793,7 @@
 		}
 
 		@Override
-		public void branch(Formula form, int prefix) {
+		public Solution branch(Formula form, int prefix) {
 			throw new UnsupportedOperationException();
 		}
 
