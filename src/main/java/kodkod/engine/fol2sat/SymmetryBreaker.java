--- conflicted
+++ resolved
@@ -537,11 +537,6 @@
 	private final Formula breakTotalOrder(RelationPredicate.TotalOrdering total, boolean aggressive) {
 		final Relation first = total.first(), last = total.last(), ordered = total.ordered(), relation = total.relation();
 		final IntSet domain = bounds.upperBound(ordered).indexView();		
-<<<<<<< HEAD
-	
-=======
-
->>>>>>> b33b2e00
 		// [HASLab] explorer, this avoids breaking the symmetry on total order relations whose bounds are not symmetric
 		// however, when exploring, these are already fixed from the fixed prefix and would not be identified as so
 		if (symmetricColumnPartitions(ordered)!=null && 
