--- conflicted
+++ resolved
@@ -26,14 +26,8 @@
 import java.util.Iterator;
 import java.util.List;
 
-import javax.management.RuntimeErrorException;
-
 import kodkod.ast.Relation;
-<<<<<<< HEAD
-import kodkod.ast.VarRelation;
 import kodkod.engine.Evaluator;
-=======
->>>>>>> 834d9dd6
 import kodkod.instance.Bounds;
 import kodkod.instance.PardinusBounds;
 import kodkod.instance.TemporalInstance;
@@ -81,11 +75,6 @@
 	 * @throws UnsupportedOperationException
 	 *             if loops are not forced.
 	 */
-<<<<<<< HEAD
-	static PardinusBounds expand(PardinusBounds bounds, int traceLen) {
-		Universe u = createUniverse(bounds, traceLen);
-		return expand(bounds, traceLen, u, null);
-=======
 	public static PardinusBounds expand(PardinusBounds bounds, int steps, int unrolls) {
 		if (unrolls < 1 || steps < 1)
 			throw new IllegalArgumentException("Number of unrolls or steps <1.");
@@ -93,7 +82,6 @@
 			throw new IllegalArgumentException("Symbolic bounds must be resolved at this stage.");
 		Universe u = expandUniverse(bounds.universe(), steps, unrolls);
 		return expand(bounds, u, steps, unrolls);
->>>>>>> 834d9dd6
 	}
 
 	/**
@@ -119,73 +107,6 @@
 	 *            whether the trace will necessarily loop.
 	 * @return the expanded bounds with the new universe.
 	 */
-<<<<<<< HEAD
-	private static PardinusBounds expand(PardinusBounds bounds, int traceLen, Universe u, TemporalInstance inst) {
-		if (bounds.boundTrace().size() > 1) 
-			throw new UnsupportedOperationException("Expansion of trace bounds not yet supported.");
-
-		for (Relation r : bounds.relationsSymb())
-			if (bounds.upperBound(r) == null)
-				throw new UnsupportedOperationException("Expansion of symbolic bounds not yet supported.");
-
-		PardinusBounds newBounds = new PardinusBounds(u);
-		TupleSet tupleSetTime = u.factory().range(
-				u.factory().tuple(new Object[] { TemporalTranslator.STATEATOM + "0" }),
-				u.factory().tuple(new Object[] { TemporalTranslator.STATEATOM + (traceLen - 1) }));
-		bounds.first();
-		StringBuilder sb = new StringBuilder();
-		for (Relation r : bounds.relations()) {
-			TupleSet tupleSetL = convert(bounds.lowerBound(r), u);
-			TupleSet tupleSetU = convert(bounds.upperBound(r), u);
-			if (r instanceof VarRelation) {
-				if (inst != null) {
-					int i;
-					TupleSet upp = u.factory().noneOf(r.arity()+1);
-					TupleSet low = u.factory().noneOf(r.arity()+1);
-					for (i = 0; i < traceLen && i <= inst.end; i++) {
-						Evaluator eval = new Evaluator(inst);
-						TupleSet time = u.factory().setOf(TemporalTranslator.STATEATOM + i);
-						TupleSet ts = eval.evaluate(r,i);
-						low.addAll(convert(ts,u).product(time));
-						upp.addAll(convert(ts,u).product(time));
-					}
-					for (; i < traceLen; i++) {
-						TupleSet time = u.factory().setOf(TemporalTranslator.STATEATOM + i);
-
-						low.addAll(tupleSetL.product(time));
-						upp.addAll(tupleSetU.product(time));
-					}
-					newBounds.bound(((VarRelation) r).expanded, low, upp);
-					if (bounds.target(r) != null) {
-						TupleSet tupleSetT = convert(bounds.target(r), u);
-						newBounds.setTarget(((VarRelation) r).expanded, tupleSetT.product(tupleSetTime));
-					}
-					if (bounds.weight(r) != null) 
-						newBounds.setWeight(((VarRelation) r).expanded, bounds.weight(r));
-				} else {
-					newBounds.bound(((VarRelation) r).expanded, tupleSetL.product(tupleSetTime), tupleSetU.product(tupleSetTime));
-					if (bounds.target(r) != null) {
-						TupleSet tupleSetT = convert(bounds.target(r), u);
-						newBounds.setTarget(((VarRelation) r).expanded, tupleSetT.product(tupleSetTime));
-					}
-					if (bounds.weight(r) != null) 
-						newBounds.setWeight(((VarRelation) r).expanded, bounds.weight(r));
-				}
-			} else {
-				if (inst != null) {
-					Evaluator eval = new Evaluator(inst);
-					TupleSet ts = eval.evaluate(r);
-					newBounds.boundExactly(r, convert(ts,u));			
-				} else {
-					newBounds.bound(r, tupleSetL, tupleSetU);			
-					if (bounds.target(r) != null) {
-						TupleSet tupleSetT = convert(bounds.target(r), u);
-						newBounds.setTarget(r, tupleSetT);
-					}
-					if (bounds.weight(r) != null) 
-						newBounds.setWeight(r, bounds.weight(r));
-				}
-=======
 	private static PardinusBounds expand(PardinusBounds bounds, Universe uni, int steps, int unrolls) {
 		assert(unrolls > 0);
 		assert(steps > 0);
@@ -303,7 +224,6 @@
 				}
 				if (bounds.weight(r) != null)
 					newBounds.setWeight(r, bounds.weight(r));
->>>>>>> 834d9dd6
 			}
 		}
 		
@@ -316,49 +236,59 @@
 		newBounds.integration = bounds.integration;
 
 		if (bounds.amalgamated() != null) {
-<<<<<<< HEAD
-			PardinusBounds newAmalg = expand(bounds.amalgamated(), traceLen, u, inst);
-			newBounds = new PardinusBounds(newBounds,newAmalg);
-=======
 			PardinusBounds newAmalg = expand(bounds.amalgamated(), uni, steps, unrolls);
 			newBounds = new PardinusBounds(newBounds, newAmalg);
->>>>>>> 834d9dd6
 		}
 
 		return newBounds;
 	}
 	
-	static Bounds extend(PardinusBounds bounds, Bounds newBounds, int traceLen, TemporalInstance inst) {
-		Universe u = newBounds.universe();
-		for (Relation r : bounds.relations()) {
-			TupleSet tupleSetL = convert(bounds.lowerBound(r), u);
-			TupleSet tupleSetU = convert(bounds.upperBound(r), u);
-			if (r instanceof VarRelation) {
+	/**
+	 * Exactly binds relations up to a certain trace length to the values of a provided instance.
+	 * 
+	 * @param tmpBounds the original, non expanded bounds
+	 * @param extBounds the extended state idiom bounds
+	 * @param prefxLen the length of the prefix to bind exactly
+	 * @param traceLen the total trace length
+	 * @param inst the instance from which to bind
+	 * @return
+	 */
+	// [HASLab] explorator
+	public static Bounds extend(PardinusBounds tmpBounds, Bounds extBounds, int prefxLen, int traceLen, TemporalInstance inst) {
+		if (!TemporalTranslator.ExplicitUnrolls)
+			throw new UnsupportedOperationException();
+		Universe u = extBounds.universe();
+		for (Relation r : tmpBounds.relations()) {
+			TupleSet tupleSetL = convertToUniv(tmpBounds.lowerBound(r), u);
+			TupleSet tupleSetU = convertToUniv(tmpBounds.upperBound(r), u);
+			if (r.isVariable()) {
 				int i;
 				TupleSet upp = u.factory().noneOf(r.arity()+1);
 				TupleSet low = u.factory().noneOf(r.arity()+1);
-				for (i = 0; i < traceLen && i <= inst.end; i++) {
+				for (i = 0; i < traceLen && i < prefxLen; i++) {
 					Evaluator eval = new Evaluator(inst);
-					TupleSet time = u.factory().setOf(TemporalTranslator.STATEATOM + i);
+					TupleSet time = u.factory().setOf(TemporalTranslator.STATEATOM + i + TemporalTranslator.STATE_SEP + 0);
 					TupleSet ts = eval.evaluate(r,i);
-					low.addAll(convert(ts,u).product(time));
-					upp.addAll(convert(ts,u).product(time));
+					low.addAll(convertToUniv(ts,u).product(time));
+					upp.addAll(convertToUniv(ts,u).product(time));
 				}
 				for (; i < traceLen; i++) {
-					TupleSet time = u.factory().setOf(TemporalTranslator.STATEATOM + i);
+					TupleSet time = u.factory().setOf(TemporalTranslator.STATEATOM + i + TemporalTranslator.STATE_SEP + 0);
 
 					low.addAll(tupleSetL.product(time));
 					upp.addAll(tupleSetU.product(time));
 				}
-				newBounds.bound(((VarRelation) r).expanded, low, upp);
+				extBounds.bound(r.getExpansion(), low, upp);
 			} else {
-				Evaluator eval = new Evaluator(inst);
-				TupleSet ts = eval.evaluate(r);
-				newBounds.boundExactly(r, convert(ts,u));			
-			}
-		}
-
-		return newBounds;
+				if (inst.contains(r)) { // due to reified atoms
+					Evaluator eval = new Evaluator(inst);
+					TupleSet ts = eval.evaluate(r);
+					extBounds.boundExactly(r, convertToUniv(ts,u));			
+				}
+			}
+		}
+
+		return extBounds;
 	}
 
 	/**
