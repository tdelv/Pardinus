/* 
 * Kodkod -- Copyright (c) 2005-present, Emina Torlak
 * Pardinus -- Copyright (c) 2013-present, Nuno Macedo, INESC TEC
 *
 * Permission is hereby granted, free of charge, to any person obtaining a copy
 * of this software and associated documentation files (the "Software"), to deal
 * in the Software without restriction, including without limitation the rights
 * to use, copy, modify, merge, publish, distribute, sublicense, and/or sell
 * copies of the Software, and to permit persons to whom the Software is
 * furnished to do so, subject to the following conditions:
 *
 * The above copyright notice and this permission notice shall be included in
 * all copies or substantial portions of the Software.
 *
 * THE SOFTWARE IS PROVIDED "AS IS", WITHOUT WARRANTY OF ANY KIND, EXPRESS OR
 * IMPLIED, INCLUDING BUT NOT LIMITED TO THE WARRANTIES OF MERCHANTABILITY,
 * FITNESS FOR A PARTICULAR PURPOSE AND NONINFRINGEMENT. IN NO EVENT SHALL THE
 * AUTHORS OR COPYRIGHT HOLDERS BE LIABLE FOR ANY CLAIM, DAMAGES OR OTHER
 * LIABILITY, WHETHER IN AN ACTION OF CONTRACT, TORT OR OTHERWISE, ARISING FROM,
 * OUT OF OR IN CONNECTION WITH THE SOFTWARE OR THE USE OR OTHER DEALINGS IN
 * THE SOFTWARE.
 */
package kodkod.engine.ltl2fol;

import java.util.ArrayList;
import java.util.Iterator;
import java.util.List;
import java.util.Map;

import kodkod.ast.Relation;
import kodkod.engine.Evaluator;
import kodkod.instance.Bounds;
import kodkod.instance.PardinusBounds;
import kodkod.instance.TemporalInstance;
import kodkod.instance.Tuple;
import kodkod.instance.TupleSet;
import kodkod.instance.Universe;
import kodkod.util.ints.IndexedEntry;

/**
 * An extension to the regular Kodkod {@link Bounds bounds} that stores
 * information regarding its origin from bounds over {@link VarRelation variable
 * relations}. Translates {@link VarRelation variable relation} bounds into its
 * standard representation, by creating a new extended universe, appending the
 * {@link TemporalTranslator#STATE state} atoms to the bounds. The bounds of
 * static relations should remain unchanged.
 * 
 * Two alternative encodings depending on the {@link TemporalTranslator#ExplicitUnrolls
 * strategy} to support past-time operators.
 * 
 * As of Pardinus 1.1, traces are assumed to always loop.
 *
 * @author Eduardo Pessoa, Nuno Macedo // [HASLab] temporal model finding
 */
public class TemporalBoundsExpander {

	/**
	 * Expands the old bounds by converting the bounds over variable relations into
	 * regular bounds with {@link TemporalTranslator#STATE state} atoms appended. It
	 * also creates and binds the relations representing the trace.
	 * 
	 * Currently assumes that traces are always infinite.
	 * 
	 * @assumes unrolls > 0
	 * @assumes states > 0
	 * @assumes bounds.resolved()
	 * @param bounds
	 *            the bounds with variable relations to be expanded.
	 * @param steps
	 *            the number of distinguished states in the trace.
	 * @param unrolls
	 *            the number of trace unrolls.
	 * @return the expanded bounds.
	 * @throws IllegalArgumentException
	 *             unrolls < 1 || states < 1 || !bounds.resolved().
	 * @throws UnsupportedOperationException
	 *             if loops are not forced.
	 */
	public static PardinusBounds expand(PardinusBounds bounds, int steps, int unrolls) {
		if (unrolls < 1 || steps < 1)
			throw new IllegalArgumentException("Number of unrolls or steps <1.");
		if (!bounds.resolved())
			throw new IllegalArgumentException("Symbolic bounds must be resolved at this stage.");
		Universe u = expandUniverse(bounds.universe(), steps, unrolls);
		return expand(bounds, u, steps, unrolls);
	}

	/**
	 * Actually expands temporal bounds into their static representation as regular
	 * bounds with {@link TemporalTranslator#STATE state} atoms appended, unrolled a
	 * certain number of times.
	 * 
	 * Bounds are assumed to already be resolved at this point. If the loop is known
	 * to necessarily loop, simplifications will be applied.
	 * 
	 * Two alternative encodings depending on the {@link TemporalTranslator#ExplicitUnrolls
	 * strategy} to support past-time operators.
	 * 
	 * @param bounds
	 *            the bounds with variable relations to be expanded.
	 * @param uni
	 *            the new universe with state atoms.
	 * @param steps
	 *            the number of distinguished states in the trace.
	 * @param unrolls
	 *            the number of trace unrolls.
	 * @param force_loop
	 *            whether the trace will necessarily loop.
	 * @return the expanded bounds with the new universe.
	 */
	private static PardinusBounds expand(PardinusBounds bounds, Universe uni, int steps, int unrolls) {
		assert(unrolls > 0);
		assert(steps > 0);
		assert(bounds.resolved());

		PardinusBounds newBounds = new PardinusBounds(uni);

		TupleSet tupleSetTime_unr_first;

		if (TemporalTranslator.ExplicitUnrolls) {

			String sp = TemporalTranslator.STATE_SEP;
			newBounds.boundExactly(TemporalTranslator.FIRST,uni.factory().setOf(uni.factory().tuple(TemporalTranslator.STATEATOM + "0" + sp + "0")));
			newBounds.boundExactly(TemporalTranslator.LAST, uni.factory().setOf(uni.factory().tuple(TemporalTranslator.STATEATOM + (steps - 1) + sp + (unrolls - 1))));
			newBounds.boundExactly(TemporalTranslator.LAST_,uni.factory().setOf(uni.factory().tuple(TemporalTranslator.STATEATOM + (steps - 1) + sp + 0)));

			TupleSet tupleSetTime_unr = uni.factory().range(
					uni.factory().tuple(TemporalTranslator.STATEATOM + "0" + sp + "0"),
					uni.factory().tuple(TemporalTranslator.STATEATOM + (steps - 1) + sp + (unrolls - 1)));
			tupleSetTime_unr_first = uni.factory().range(
					uni.factory().tuple(TemporalTranslator.STATEATOM + "0" + sp + "0"),
					uni.factory().tuple(TemporalTranslator.STATEATOM + (steps - 1) + sp + "0"));
			TupleSet tupleSetTime_unr_first_lasts = uni.factory().setOf(tupleSetTime_unr_first);
			for (int j = 0; j < unrolls; j++)
				tupleSetTime_unr_first_lasts.add(uni.factory().tuple(TemporalTranslator.STATEATOM + (steps - 1) + sp + j));
			newBounds.bound(TemporalTranslator.STATE, tupleSetTime_unr_first_lasts, tupleSetTime_unr);

			TupleSet tupleSetTime_unr_last = uni.factory().range(
					uni.factory().tuple(TemporalTranslator.STATEATOM + "0" + sp + (unrolls - 1)),
					uni.factory().tuple(TemporalTranslator.STATEATOM + (steps - 1) + sp + (unrolls - 1)));
			newBounds.bound(TemporalTranslator.LOOP, tupleSetTime_unr_last);

			TupleSet trace_unr_u = uni.factory().noneOf(2);
			TupleSet trace_unr_l = uni.factory().noneOf(2);
			for (int i = 0; i < steps - 1; i++) // add the prefix to lower
				trace_unr_l.add(uni.factory().tuple(TemporalTranslator.STATEATOM + i + sp + 0,
						TemporalTranslator.STATEATOM + (i + 1) + sp + 0));
			for (int j = 0; j < unrolls; j++) {
				for (int i = 0; i < steps - 1; i++) // add the successor in non-loop
					trace_unr_u.add(uni.factory().tuple(TemporalTranslator.STATEATOM + i + sp + j,
							TemporalTranslator.STATEATOM + (i + 1) + sp + j));
				if (j < unrolls - 1)
					for (int k = 0; k < steps; k++) // add the possible successors in loop
						trace_unr_u.add(uni.factory().tuple(TemporalTranslator.STATEATOM + (steps - 1) + sp + j,
								TemporalTranslator.STATEATOM + k + sp + (j + 1)));
			}
			newBounds.bound(TemporalTranslator.PREFIX, trace_unr_l, trace_unr_u);

			if (unrolls > 1) { // otherwise no need for unrolls
				TupleSet unrollMap = uni.factory().noneOf(2);
				for (int i = 0; i < steps; i++) {
					unrollMap.add(uni.factory().tuple(new Object[] { TemporalTranslator.STATEATOM + i + sp + 0,
							TemporalTranslator.STATEATOM + i + sp + 0 }));
					for (int j = 1; j < unrolls; j++)
						unrollMap.add(uni.factory().tuple(new Object[] { TemporalTranslator.STATEATOM + i + sp + j,
								TemporalTranslator.STATEATOM + i + sp + 0 }));
				}
				newBounds.bound(TemporalTranslator.UNROLL_MAP, unrollMap, unrollMap);
			}

		} else {
			newBounds.boundExactly(TemporalTranslator.FIRST,
					uni.factory().setOf(uni.factory().tuple(TemporalTranslator.STATEATOM + "0")));
			newBounds.boundExactly(TemporalTranslator.LAST,
					uni.factory().setOf(uni.factory().tuple(TemporalTranslator.STATEATOM + "" + steps)));

			tupleSetTime_unr_first = uni.factory().range(uni.factory().tuple(TemporalTranslator.STATEATOM + "0"),
					uni.factory().tuple(TemporalTranslator.STATEATOM + steps));
			newBounds.boundExactly(TemporalTranslator.STATE, tupleSetTime_unr_first);

			TupleSet trace_unr_l = uni.factory().noneOf(2);
			for (int i = 0; i < steps; i++) // add the prefix to lower
				trace_unr_l.add(
						uni.factory().tuple(TemporalTranslator.STATEATOM + i, TemporalTranslator.STATEATOM + (i + 1)));
			newBounds.boundExactly(TemporalTranslator.PREFIX, trace_unr_l);

			newBounds.boundExactly(TemporalTranslator.L_FIRST,
					uni.factory().setOf(uni.factory().tuple(TemporalTranslator.LEVEL + "0")));
			newBounds.boundExactly(TemporalTranslator.L_LAST,
					uni.factory().setOf(uni.factory().tuple(TemporalTranslator.LEVEL + "" + (unrolls - 1))));

			TupleSet tupleSetTime_lvl = uni.factory().range(uni.factory().tuple(TemporalTranslator.LEVEL + "0"),
					uni.factory().tuple(TemporalTranslator.LEVEL + "" + (unrolls - 1)));
			newBounds.boundExactly(TemporalTranslator.LEVEL, tupleSetTime_lvl);

			TupleSet trace_lvl = uni.factory().noneOf(2);
			for (int i = 0; i < unrolls - 1; i++) // add the prefix to lower
				trace_lvl.add(uni.factory().tuple(TemporalTranslator.LEVEL + "" + i,
						TemporalTranslator.LEVEL + "" + (i + 1)));
			newBounds.boundExactly(TemporalTranslator.L_PREFIX, trace_lvl);

			TupleSet tupleSetTime_unr_last = uni.factory().range(
					uni.factory().tuple(TemporalTranslator.STATEATOM + "1"),
					uni.factory().tuple(TemporalTranslator.STATEATOM + steps));
			newBounds.bound(TemporalTranslator.LOOP, tupleSetTime_unr_last);
		}

		for (Relation r : bounds.relations()) {
			TupleSet tupleSetL = convertToUniv(bounds.lowerBound(r), uni);
			TupleSet tupleSetU = convertToUniv(bounds.upperBound(r), uni);
			if (r.isVariable()) {
				newBounds.bound(r.getExpansion(), tupleSetL.product(tupleSetTime_unr_first),
						tupleSetU.product(tupleSetTime_unr_first));
				if (bounds.target(r) != null) {
					TupleSet tupleSetT = convertToUniv(bounds.target(r), uni);
					newBounds.setTarget(r.getExpansion(), tupleSetT.product(tupleSetTime_unr_first));
				}
				if (bounds.weight(r) != null)
					newBounds.setWeight(r.getExpansion(), bounds.weight(r));
			} else {
				newBounds.bound(r, tupleSetL, tupleSetU);
				if (bounds.target(r) != null) {
					TupleSet tupleSetT = convertToUniv(bounds.target(r), uni);
					newBounds.setTarget(r, tupleSetT);
				}
				if (bounds.weight(r) != null)
					newBounds.setWeight(r, bounds.weight(r));
			}
		}
		
		for(IndexedEntry<TupleSet> entry : bounds.intBounds()) 
			newBounds.boundExactly(entry.index(), uni.factory().setOf(entry.value().iterator().next().atom(0)));

		newBounds.amalgamated = bounds.amalgamated;
		newBounds.trivial_config = bounds.trivial_config;
		newBounds.integrated = bounds.integrated;
		newBounds.integration = bounds.integration;

		if (bounds.amalgamated() != null) {
			PardinusBounds newAmalg = expand(bounds.amalgamated(), uni, steps, unrolls);
			newBounds = new PardinusBounds(newBounds, newAmalg);
		}

		return newBounds;
	}
	
	/**
	 * Exactly binds relations up to a certain trace length to the values of a
	 * provided instance.
	 * 
	 * NOTE: this is re-doing part of the job already doen previously by
	 * {@link #expand(PardinusBounds, int, int)} to extBounds, refactor.
	 * 
	 * @param tmpBounds the original, non expanded bounds
	 * @param extBounds the extended state idiom bounds
	 * @param prefxLen  the length of the prefix to bind exactly
	 * @param traceLen  the total trace length
	 * @param inst      the instance from which to bind
	 * @return
	 */
	// [HASLab] explorer
	public static Bounds extend(PardinusBounds tmpBounds, Bounds extBounds, int prefxLen, int traceLen, TemporalInstance inst) {
		if (!TemporalTranslator.ExplicitUnrolls)
			throw new UnsupportedOperationException();
		Universe u = extBounds.universe();
		for (Relation r : tmpBounds.relations()) {
			if (r.isVariable()) {
				int i;
				TupleSet upp = u.factory().noneOf(r.arity()+1);
				TupleSet low = u.factory().noneOf(r.arity()+1);
				for (i = 0; i < traceLen && i < prefxLen; i++) {
					Evaluator eval = new Evaluator(inst);
					TupleSet time = u.factory().setOf(TemporalTranslator.STATEATOM + i + TemporalTranslator.STATE_SEP + 0);
					TupleSet ts = eval.evaluate(r,i);
					low.addAll(convertToUniv(ts,u).product(time));
					upp.addAll(convertToUniv(ts,u).product(time));
				}
				for (; i < traceLen; i++) {
					TupleSet tupleSetL = convertToUniv(tmpBounds.lowerBound(r), u);
					TupleSet tupleSetU = convertToUniv(tmpBounds.upperBound(r), u);

					TupleSet time = u.factory().setOf(TemporalTranslator.STATEATOM + i + TemporalTranslator.STATE_SEP + 0);

					low.addAll(tupleSetL.product(time));
					upp.addAll(tupleSetU.product(time));
				}
				extBounds.bound(r.getExpansion(), low, upp);
			} else {
				if (prefxLen > 0)
					if (inst.contains(r)) { // due to reified atoms
						Evaluator eval = new Evaluator(inst);
						TupleSet ts = eval.evaluate(r);
						extBounds.boundExactly(r, convertToUniv(ts,u));			
					}
			}
		}

		return extBounds;
	}
	
	/**
	 * TODO
	 * 
	 * @param tmpBounds
	 * @param extBounds
	 * @param prefxLen
	 * @param traceLen
	 * @param inst
	 * @param excepts relations that will be bound exactly to this tuple set.
	 * @return
	 */
	public static Bounds extend(PardinusBounds tmpBounds, Bounds extBounds, int prefxLen, int traceLen, TemporalInstance inst, Map<Relation,TupleSet> excepts) {
		if (!TemporalTranslator.ExplicitUnrolls)
			throw new UnsupportedOperationException();
		Universe u = extBounds.universe();
		Evaluator eval = new Evaluator(inst);
		for (Relation r : tmpBounds.relations()) {
			TupleSet tupleSetL = convertToUniv(tmpBounds.lowerBound(r), u);
			TupleSet tupleSetU = convertToUniv(tmpBounds.upperBound(r), u);
			if (r.isVariable()) {
				int i;
				TupleSet upp = u.factory().noneOf(r.arity()+1);
				TupleSet low = u.factory().noneOf(r.arity()+1);
				for (i = 0; i < traceLen-1 && i < prefxLen-1; i++) {
					TupleSet time = u.factory().setOf(TemporalTranslator.STATEATOM + i + TemporalTranslator.STATE_SEP + 0);
					TupleSet ts = eval.evaluate(r,i);
					low.addAll(convertToUniv(ts,u).product(time));
					upp.addAll(convertToUniv(ts,u).product(time));
				}
				
				if (i < traceLen && i < prefxLen) {
					if (excepts.containsKey(r)) {
						TupleSet time = u.factory().setOf(TemporalTranslator.STATEATOM + i + TemporalTranslator.STATE_SEP + 0);
						low.addAll(convertToUniv(excepts.get(r),u).product(time));
						upp.addAll(convertToUniv(excepts.get(r),u).product(time));
					} else {
						TupleSet time = u.factory().setOf(TemporalTranslator.STATEATOM + i + TemporalTranslator.STATE_SEP + 0);
						TupleSet ts = eval.evaluate(r,i);
						low.addAll(convertToUniv(ts,u).product(time));
						upp.addAll(convertToUniv(ts,u).product(time));
					}
					i++;
				}
				for (; i < traceLen; i++) {
					TupleSet time = u.factory().setOf(TemporalTranslator.STATEATOM + i + TemporalTranslator.STATE_SEP + 0);

					low.addAll(tupleSetL.product(time));
					upp.addAll(tupleSetU.product(time));
				}
				extBounds.bound(r.getExpansion(), low, upp);
			} else {
				if (inst.contains(r)) { // due to reified atoms
					if (prefxLen == 0) { // only way to have these changed
						if (excepts.containsKey(r)) {
							extBounds.bound(r, convertToUniv(excepts.get(r),u), convertToUniv(excepts.get(r),u));
						} else {
							extBounds.bound(r, tupleSetL, tupleSetU);
						}
					}
					else {
						TupleSet ts = eval.evaluate(r);
						extBounds.boundExactly(r, convertToUniv(ts,u));			
					}
				}
			}
		}

		return extBounds;
	}
<<<<<<< HEAD

=======
>>>>>>> aceea43e

	/**
	 * Creates a new universe by duplicating the original one and creating a given
	 * number of {@link TemporalTranlator#STATE state} atoms, unrolled a certain
	 * number of times.
	 * 
	 * Guarantees that the first steps*unrolls atoms are the ordered state atoms.

	 * @assumes unrolls > 0
	 * @assumes states > 0
	 * @param oldUniverse
	 *            the original universe.
	 * @param steps
	 *            the number of distinguished states in the trace.
	 * @param unrolls
	 *            the number of trace unrolls.
	 * @return a new universe with the state atoms plus the original ones.
	 * @throws IllegalArgumentException
	 *             unrolls < 1 || states < 1
	 */
	static public Universe expandUniverse(Universe oldUniverse, int steps, int unrolls) {
		if (unrolls < 1 || steps < 1)
			throw new IllegalArgumentException("Number of unrolls or steps <1.");

		List<Object> newAtoms = new ArrayList<Object>();

		if (TemporalTranslator.ExplicitUnrolls) {
			for (int j = 0; j < unrolls; j++)
				for (int i = 0; i < steps; i++) {
					Object x = TemporalTranslator.STATEATOM + i + TemporalTranslator.STATE_SEP + j;
					newAtoms.add(x);
				}
		} else {
			for (int i = 0; i <= steps; i++) {
				Object x = TemporalTranslator.STATEATOM + i;
				newAtoms.add(x);
			}
			for (int j = 0; j < unrolls; j++) {
				Object x = TemporalTranslator.LEVEL + "" + j;
				newAtoms.add(x);
			}
		}

		Iterator<Object> it = oldUniverse.iterator();
		while (it.hasNext())
			newAtoms.add(it.next());

		return new Universe(newAtoms);
	}

	/**
	 * Converts an existing tuple set into an identical tuple set with a different
	 * universe.
	 * 
	 * @param tset
	 *            the existing tuple set from the old universe.
	 * @param universe
	 *            the new universe.
	 * @return the converted tuple set.
	 */
	static public TupleSet convertToUniv(TupleSet tset, Universe universe) {
		TupleSet tupleSet = universe.factory().noneOf(tset.arity());
		Iterator<Tuple> itr = tset.iterator();
		while (itr.hasNext()) {
			Tuple t = itr.next();
			List<Object> l = new ArrayList<Object>();
			for (int i = 0; i < t.arity(); i++)
				l.add(t.atom(i));
			tupleSet.add(universe.factory().tuple(l));
		}
		return tupleSet;
	}

}<|MERGE_RESOLUTION|>--- conflicted
+++ resolved
@@ -39,7 +39,7 @@
 
 /**
  * An extension to the regular Kodkod {@link Bounds bounds} that stores
- * information regarding its origin from bounds over {@link VarRelation variable
+ * information regarding its origin from bounds over {@link VarRelation variable
  * relations}. Translates {@link VarRelation variable relation} bounds into its
  * standard representation, by creating a new extended universe, appending the
  * {@link TemporalTranslator#STATE state} atoms to the bounds. The bounds of
@@ -258,7 +258,7 @@
 	 * @param inst      the instance from which to bind
 	 * @return
 	 */
-	// [HASLab] explorer
+	// [HASLab] explorer
 	public static Bounds extend(PardinusBounds tmpBounds, Bounds extBounds, int prefxLen, int traceLen, TemporalInstance inst) {
 		if (!TemporalTranslator.ExplicitUnrolls)
 			throw new UnsupportedOperationException();
@@ -367,10 +367,6 @@
 
 		return extBounds;
 	}
-<<<<<<< HEAD
-
-=======
->>>>>>> aceea43e
 
 	/**
 	 * Creates a new universe by duplicating the original one and creating a given
