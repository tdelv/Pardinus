--- conflicted
+++ resolved
@@ -65,12 +65,10 @@
 import kodkod.ast.visitor.AbstractDetector;
 import kodkod.ast.visitor.ReturnVisitor;
 import kodkod.engine.config.Options;
+import kodkod.instance.Bounds;
 import kodkod.instance.PardinusBounds;
-<<<<<<< HEAD
 import kodkod.instance.TemporalInstance;
-=======
 import kodkod.instance.Tuple;
->>>>>>> 834d9dd6
 
 /**
  * Expands temporal problems into plain problems, i.e., formulas with
@@ -184,10 +182,6 @@
 		return TemporalBoundsExpander.expand(bounds, traceLength, past_depth);
 	}
 
-	public static Bounds translate(PardinusBounds bounds, Bounds newBounds, int traceLength, TemporalInstance inst) {
-		return TemporalBoundsExpander.extend(bounds, newBounds, traceLength, inst);
-	}
-
 	/**
 	 * Converts an LTL temporal formula into its FOL static representation. The
 	 * formula is previously converted into negative normal form (NNF) to guarantee
