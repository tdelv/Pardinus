--- conflicted
+++ resolved
@@ -201,11 +201,7 @@
 
 		PardinusBounds bounds = new PardinusBounds(uni);
 		bounds.bound(a, as);
-<<<<<<< HEAD
-		Formula formula = a.some().previously().once().eventually().and(a.no());
-=======
 		Formula formula = a.some().before().once().eventually().and(a.no());
->>>>>>> abab9012
 
 		ExtendedOptions opt = new ExtendedOptions();
 //		opt.setReporter(new SLF4JReporter());
@@ -226,13 +222,8 @@
 			if (sol.sat()) {
 				Evaluator eval = new Evaluator(sol.instance());
 				assertTrue(eval.evaluate(a.no(), 0));
-<<<<<<< HEAD
-				assertFalse(eval.evaluate(Expression.NONE.no().previously(), 0));
-				assertTrue(eval.evaluate(a.no().previously(), 1));
-=======
 				assertFalse(eval.evaluate(Expression.NONE.no().before(), 0));
 				assertTrue(eval.evaluate(a.no().before(), 1));
->>>>>>> abab9012
 //				System.out.println(sol.instance().toString());
 			}
 		}
@@ -984,11 +975,7 @@
 		Formula f6a = outbox.prime().eq((e6a).union(e6b));
 		Formula f6 = f6a.forSome(p6.oneOf(process).and(i6.oneOf(p6.join(outbox)))).always();
 		Variable p7 = Variable.unary("p");
-<<<<<<< HEAD
-		Formula f7a = (p7.join(idf).in(p7.join(outbox)).and(p7.join(idf).in(p7.join(outbox)).not().previously())).once();
-=======
 		Formula f7a = (p7.join(idf).in(p7.join(outbox)).and(p7.join(idf).in(p7.join(outbox)).not().before())).once();
->>>>>>> abab9012
 		Formula f7 = elected.eq(f7a.comprehension(p7.oneOf(process))).always();
 
 		Variable p8 = Variable.unary("p");
