--- conflicted
+++ resolved
@@ -19,9 +19,9 @@
 .DS_Store
 .DS_Store?
 .lock-waf*
-<<<<<<< HEAD
+
 /target/
-=======
+
 
 # ide settings folders
 .vscode/
@@ -31,4 +31,3 @@
 waf
 waf-1.8.12
 waf3-1.8.12-f00e5b53f6bbeab1384a38c9cc5d51f7/
->>>>>>> e079ec53
